/*
   Copyright 2013 The Trustees of Princeton University

   Licensed under the Apache License, Version 2.0 (the "License");
   you may not use this file except in compliance with the License.
   You may obtain a copy of the License at

       http://www.apache.org/licenses/LICENSE-2.0

   Unless required by applicable law or agreed to in writing, software
   distributed under the License is distributed on an "AS IS" BASIS,
   WITHOUT WARRANTIES OR CONDITIONS OF ANY KIND, either express or implied.
   See the License for the specific language governing permissions and
   limitations under the License.
*/

#include <driver.h>
#include <pthread.h>

// server config 
extern struct md_syndicate_conf *global_conf;
 
// set of files we're exposing
content_map DATA;

// Metadata service client of the AG
ms_client *mc = NULL;

// Location of local files we're exposing 
char *datapath = NULL;

// Length of datapath varaiable
size_t  datapath_len = 0;

// publish_func exit code
int pfunc_exit_code = 0;

// Is false if the driver is not initialized
bool initialized = false;

// Disk driver's data_root
char* data_root = NULL;

// timeout pulse gen thread
pthread_t timeout_pulse_gen_tid;

// generate a manifest for an existing file, putting it into the gateway context
<<<<<<< HEAD
extern "C" int generate_manifest( struct gateway_context* ag_ctx, struct AG_disk_polling_context* ctx, struct md_entry* ent ) {
   errorf("%s", "INFO: generate_manifest\n"); 
   
   // populate and sign a manifest
   Serialization::ManifestMsg* mmsg = new Serialization::ManifestMsg();
   int rc = gateway_manifest( ent, mmsg );
   if( rc != 0 ) {
      errorf("gateway_manifest rc = %d\n", rc );
      return rc;
   }
   
   // serialize
   string mmsg_str;
   bool src = mmsg->SerializeToString( &mmsg_str );
   if( !src ) {
      // failed
      errorf( "%s", "failed to serialize" );
      delete mmsg;
      return -EINVAL;
   }

   ctx->blocking_factor = global_conf->ag_block_size;
   ctx->data_len = mmsg_str.size();
   ctx->data = CALLOC_LIST( char, mmsg_str.size() );
   memcpy( ctx->data, mmsg_str.data(), mmsg_str.size() );
   
   ag_ctx->last_mod = ent->mtime_sec;
   
   delete mmsg;
=======
extern "C" int generate_manifest( struct gateway_context* ag_ctx, struct gateway_ctx* ctx, struct md_entry* ent ) {
    errorf("%s", "INFO: generate_manifest\n"); 

    // populate and sign a manifest
    Serialization::ManifestMsg* mmsg = new Serialization::ManifestMsg();
    int rc = gateway_manifest( ent, mmsg );
    if( rc != 0 ) {
        errorf("gateway_manifest rc = %d\n", rc );
        return rc;
    }
>>>>>>> ffa02705
   
    // serialize
    string mmsg_str;
    bool src = mmsg->SerializeToString( &mmsg_str );
    if( !src ) {
        // failed
        errorf( "%s", "failed to serialize" );
        delete mmsg;
        return -EINVAL;
    }

    ctx->blocking_factor = global_conf->ag_block_size;
    ctx->data_len = mmsg_str.size();
    ctx->data = CALLOC_LIST( char, mmsg_str.size() );
    memcpy( ctx->data, mmsg_str.data(), mmsg_str.size() );

    ag_ctx->last_mod = ent->mtime_sec;

    delete mmsg;

    return 0;
}


// read dataset or manifest 
extern "C" ssize_t get_dataset( struct gateway_context* dat, char* buf, size_t len, void* user_cls ) {
<<<<<<< HEAD
   errorf("%s", "INFO: get_dataset\n"); 
   ssize_t ret = 0;
   struct AG_disk_polling_context* ctx = (struct AG_disk_polling_context*)user_cls;
=======
    errorf("%s", "INFO: get_dataset\n"); 
    ssize_t ret = 0;
    struct gateway_ctx* ctx = (struct gateway_ctx*)user_cls;
>>>>>>> ffa02705
   
    if (ctx == NULL || dat->size == 0) {
        dbprintf("ctx = %p, dat->size = %zu\n", ctx, dat->size );
        return -1;
    }
   
    dbprintf("request type %d\n", ctx->request_type );

    cout << "get_dataset : dat size - " << dat->size << endl;

    if( ctx->request_type == GATEWAY_REQUEST_TYPE_LOCAL_FILE ) {
        // read from disk
        ssize_t nr = 0;
        size_t num_read = 0;
        while( num_read < len ) {
            nr = read( ctx->fd, buf + num_read, len - num_read );
            if( nr == 0 ) {
                // EOF
                break;
            }
            if( nr < 0 ) {
                // error
                int errsv = -errno;
                errorf( "read(%d) errno = %d\n", ctx->fd, errsv );
                ret = errsv;
            }
            num_read += nr;
        }

        if( ret == 0 )
            ret = num_read;
    } else if( ctx->request_type == GATEWAY_REQUEST_TYPE_MANIFEST ) {
        cout << "get_dataset (manifest) : reading - " << MIN( len, ctx->data_len - ctx->data_offset ) << endl;
        // read from RAM
        size_t copy_len = MIN( len, ctx->data_len - ctx->data_offset );

        dbprintf("memcpy from +%ld %zu bytes\n", ctx->data_offset, copy_len );
        memcpy( buf, ctx->data + ctx->data_offset, copy_len );
        ctx->data_offset += copy_len;
        ret = (ssize_t)copy_len;
    } else {
        // invalid structure
        ret = -EINVAL;
    }
   
    // ret can't be 0
    if( ret == 0 )
        ret = -1;

    return ret;
}

// interpret an inbound GET request
extern "C" void* connect_dataset( struct gateway_context* ag_ctx ) {

<<<<<<< HEAD
   errorf("%s", "INFO: connect_dataset\n");  
   struct stat stat_buff;
   struct AG_disk_polling_context* ctx = CALLOC_LIST( struct AG_disk_polling_context, 1 );
=======
    errorf("%s", "INFO: connect_dataset\n");  
    struct stat stat_buff;
    struct gateway_ctx* ctx = CALLOC_LIST( struct gateway_ctx, 1 );
>>>>>>> ffa02705

    // is there metadata for this file?
    cout << "connect_dataset : " << ag_ctx->reqdat.fs_path << endl;
   
    content_map::iterator itr = DATA.find( string(ag_ctx->reqdat.fs_path) );
    if( itr == DATA.end() ) {
        // no entry; nothing to do
        ag_ctx->err = -404;
        ag_ctx->http_status = 404;
        errorf("Cannot find entry : %s\n", ag_ctx->reqdat.fs_path);
        return NULL;
    }
   
    struct md_entry* ent = itr->second;

    // is this a request for a manifest?
    if( AG_IS_MANIFEST_REQUEST( *ag_ctx ) ) {
        // request for a manifest
        int rc = generate_manifest( ag_ctx, ctx, ent );
        if( rc != 0 ) {
            // failed
            errorf( "generate_manifest rc = %d\n", rc );

            // meaningful error code
            if( rc == -ENOENT )
                ag_ctx->err = -404;
            else if( rc == -EACCES )
                ag_ctx->err = -403;
            else
                ag_ctx->err = -500;

            free( ctx );

            return NULL;
        }

        ctx->request_type = GATEWAY_REQUEST_TYPE_MANIFEST;
        ctx->data_offset = 0;
        ctx->block_id = 0;
        ctx->num_read = 0;
        ag_ctx->size = ctx->data_len;

        dbprintf("manifest size: %zu, blocksize: %zu\n", ag_ctx->size, global_conf->ag_block_size );
    } else {
        if ( !datapath) {
            errorf( "Driver datapath = %s\n", datapath );
            return NULL;
        }

        int rc = 0;
      
        // request for local file
        char* fp = md_fullpath( datapath, ag_ctx->reqdat.fs_path, NULL );
        ctx->fd = open( fp, O_RDONLY );
        if( ctx->fd < 0 ) {
            rc = -errno;
            errorf( "open(%s) errno = %d\n", fp, rc );
            free( fp );
            free( ctx );
            ag_ctx->err = -404;
            ag_ctx->http_status = 404;
            return NULL;
        } else {
            // Set blocking factor for this volume from ag_ctx
            ctx->blocking_factor = global_conf->ag_block_size;
            if ((rc = stat(fp, &stat_buff)) < 0) {
                errorf( "stat errno = %d\n", rc );
                perror("stat");
                free( fp );
                free( ctx );
                ag_ctx->err = -404;
                ag_ctx->http_status = 404;
                return NULL;
            }
            free( fp );
            if ((size_t)stat_buff.st_size < ctx->blocking_factor * ag_ctx->reqdat.block_id) {
                free( ctx );
                ag_ctx->size = 0;
                return NULL;
            } else if ((stat_buff.st_size - (ctx->blocking_factor * ag_ctx->reqdat.block_id))
                        <= (size_t)ctx->blocking_factor) {
                ag_ctx->size = stat_buff.st_size - (ctx->blocking_factor * ag_ctx->reqdat.block_id);
            } else {
                ag_ctx->size = ctx->blocking_factor;
            }
            // set up for reading
            off_t offset = ctx->blocking_factor * ag_ctx->reqdat.block_id;
            // lseek will return off_t type. Can't reuse rc.
            off_t seekrc = lseek( ctx->fd, offset, SEEK_SET );
            if( seekrc < 0 ) {
                rc = -errno;
                errorf( "lseek errno = %d\n", rc );
                free( ctx );
                ag_ctx->err = -404;
                ag_ctx->http_status = 404;
                return NULL;
            }
        }
        ctx->num_read = 0;
        ctx->block_id = ag_ctx->reqdat.block_id;
        ctx->request_type = GATEWAY_REQUEST_TYPE_LOCAL_FILE;
        ctx->blocking_factor = global_conf->ag_block_size;
    }

    return ctx;
}


// clean up a transfer 
extern "C" void cleanup_dataset( void* cls ) {
   
<<<<<<< HEAD
   dbprintf("%s", "INFO: cleanup_dataset\n"); 
   struct AG_disk_polling_context* ctx = (struct AG_disk_polling_context*)cls;
   if (ctx) {
      close( ctx->fd );
      if( ctx->data )
        free( ctx->data );

      ctx->data = NULL;
   
      free( ctx );
   }
=======
    dbprintf("%s", "INFO: cleanup_dataset\n"); 
    struct gateway_ctx* ctx = (struct gateway_ctx*)cls;
    if (ctx) {
        if( ctx->fd >= 0) {
            close( ctx->fd );
        }

        if( ctx->data ) {
            free( ctx->data );
        }

        ctx->data = NULL;

        free( ctx );
    }
>>>>>>> ffa02705
}

extern "C" int publish_dataset (struct gateway_context*, ms_client *client, 
    char* dataset ) {
    if (!initialized)
        init();
    
    dbprintf("publish %s\n", dataset );
    mc = client;
    datapath = dataset;
    datapath_len = strlen(datapath); 
    if ( datapath[datapath_len - 1] == '/')
        datapath_len--;

    if (check_modified(datapath, entry_modified_handler) < 0) {
        errorf("%s", "check_modified failed\n");
        return pfunc_exit_code;        
    }

    dbprintf("set timeout schedule - %dseconds\n", REFRESH_ENTRIES_TIMEOUT);
    if (set_timeout_event(REFRESH_ENTRIES_TIMEOUT, timeout_handler) < 0) {
        errorf("%s", "set_timeout_event error\n");
        return pfunc_exit_code;
    }

    //int flags = FTW_PHYS;
    //if (nftw(dataset, publish_to_volumes, 20, flags) == -1) {
    //    return pfunc_exit_code;
    //}
    return 0;
}


static int publish_to_volumes(const char *fpath, const struct stat *sb,
    int tflag, struct FTW *ftwbuf, int mflag) {
   
    uint64_t volume_id = ms_client_get_volume_id(mc);
    publish(fpath, sb, tflag, ftwbuf, volume_id, mflag);
   
    return 0;
}

static int publish(const char *fpath, const struct stat *sb,
    int tflag, struct FTW *ftwbuf, uint64_t volume_id, int mflag)
{
    int i = 0;
    struct md_entry* ment = new struct md_entry;
    memset( ment, 0, sizeof(struct md_entry) );
    
    size_t len = strlen(fpath);
    if ( len < datapath_len ) { 
        pfunc_exit_code = -EINVAL;
        return -EINVAL;
    }
    if ( len == datapath_len ) {
        pfunc_exit_code = 0;
        return 0;
    }
    
    //Set volume path
    size_t path_len = ( len - datapath_len ) + 1; 
    char* path = (char*)malloc( path_len );
    memset( path, 0, path_len );
    strncpy( path, fpath + datapath_len, path_len );

    cout << "publish file entry : " << path << endl;

    char* parent_name_tmp = md_dirname( path, NULL );
    ment->parent_name = md_basename( parent_name_tmp, NULL );
    free( parent_name_tmp );

    uint64_t parent_id = 0;
    if(strcmp(ment->parent_name, "/") == 0) {
        // root
        parent_id = 0;    
    } else {
        char* parent_full_path = md_dirname( path, NULL );
        
        content_map::iterator itr = DATA.find( string(parent_full_path) );
        free(parent_full_path);
        
        if( itr == DATA.end() ) {
            errorf("cannot find parent entry : %s\n", ment->parent_name);
            pfunc_exit_code = -EINVAL;
            return -EINVAL;
        }
        
        
        struct md_entry* ment_parent = itr->second;
        cout << "found parent entry : " << ment->parent_name << " -> " << ment_parent->name << endl;
        
        parent_id = ment_parent->file_id;
    }
    
    ment->name = md_basename( path, NULL );
    ment->parent_id = parent_id;    
    
    ment->coordinator = mc->gateway_id;
    ment->owner = mc->owner_id;
    
    ment->ctime_sec = sb->st_ctime;
    ment->ctime_nsec = 0;
    ment->mtime_sec = sb->st_mtime;
    ment->mtime_nsec = 0;
    ment->mode = sb->st_mode;
    ment->version = 1;
    ment->max_read_freshness = 360000;
    ment->max_write_freshness = 1;
    ment->volume = volume_id;
    ment->size = sb->st_size;

    cout << "publish file entry (parent) : " << ment->parent_name << endl;
    cout << "publish file entry (parent id) : " << ment->parent_id << endl;
    cout << "publish file entry : " << ment->name << endl;

    //TODO: When AG is restarted, DIR_ENTRY_MODIFIED_FLAG_NEW events will be raised.
    // In this case, ms_client_mkdir/ms_client_create call will be failed.
    // We need to check presence of files and get file id if exists.
    // or create a new entry.
    switch (tflag) {
    case FTW_D:
        ment->type = MD_ENTRY_DIR;
        if(mflag == DIR_ENTRY_MODIFIED_FLAG_NEW) {
            uint64_t new_file_id = 0;
            if ( (i = ms_client_mkdir(mc, &new_file_id, ment)) < 0 ) {
                cout<<"ms client mkdir "<<i<<endl;
                pfunc_exit_code = -EINVAL;
                return -EINVAL;
            } else {
                ment->file_id = new_file_id;
            }
        } else if(mflag == DIR_ENTRY_MODIFIED_FLAG_MODIFIED) {
            if ( (i = ms_client_update(mc, ment)) < 0 ) {
                cout<<"ms client update "<<i<<endl;
                pfunc_exit_code = -EINVAL;
                return -EINVAL;
            }
        } else if(mflag == DIR_ENTRY_MODIFIED_FLAG_REMOVED) {
            if ( (i = ms_client_delete(mc, ment)) < 0 ) {
                cout<<"ms client delete "<<i<<endl;
                pfunc_exit_code = -EINVAL;
                return -EINVAL;
            }
        }
        break;
    case FTW_F:
        ment->type = MD_ENTRY_FILE;
        if(mflag == DIR_ENTRY_MODIFIED_FLAG_NEW) {
            uint64_t new_file_id = 0;
            if ( (i = ms_client_create(mc, &new_file_id, ment)) < 0 ) {
                cout<<"ms client create "<<i<<endl;
                pfunc_exit_code = -EINVAL;
                return -EINVAL;
            } else {
                ment->file_id = new_file_id;
            }
        } else if(mflag == DIR_ENTRY_MODIFIED_FLAG_MODIFIED) {
            if ( (i = ms_client_update(mc, ment)) < 0 ) {
                cout<<"ms client update "<<i<<endl;
                pfunc_exit_code = -EINVAL;
                return -EINVAL;
            }
        } else if(mflag == DIR_ENTRY_MODIFIED_FLAG_REMOVED) {
            if ( (i = ms_client_delete(mc, ment)) < 0 ) {
                cout<<"ms client delete "<<i<<endl;
                pfunc_exit_code = -EINVAL;
                return -EINVAL;
            }
        }
        break;
    case FTW_SL:
        break;
    case FTW_DP:
        break;
    case FTW_DNR:
        break;
    default:
        break;
    }
    dbprintf("DATA[ '%s' ] = %p\n", path, ment);
    DATA[ string(path) ] = ment;
    //delete ment;
    pfunc_exit_code = 0;
    return 0;  
}

extern "C" int controller(pid_t pid, int ctrl_flag) {
    return controller_signal_handler(pid, ctrl_flag);
}

void init() {
    if (!initialized)
        initialized = true;
    else
        return;

    init_timeout();
    init_monitor();

    add_driver_event_handler(DRIVER_TERMINATE, term_handler, NULL);
    driver_event_start();
}

void timeout_handler(int sig_no, struct timeout_event* event) {
    cout << "waiting is over - start disk check" << endl;
    check_modified(datapath, entry_modified_handler);
    
    int rc = set_timeout_event(event->timeout, event->handler);
    if(rc < 0) {
        errorf("set timeout event error : %d", rc);
    }
}

void entry_modified_handler(int flag, string spath, struct filestat_cache *pcache) {
    cout << "found changes : " << spath << endl;
    publish_to_volumes(pcache->fpath, pcache->sb, pcache->tflag, NULL, flag);
}

void* term_handler(void *cls) {
    //Nothing to do here.
    exit(0);
}
<|MERGE_RESOLUTION|>--- conflicted
+++ resolved
@@ -44,84 +44,13 @@
 // timeout pulse gen thread
 pthread_t timeout_pulse_gen_tid;
 
-// generate a manifest for an existing file, putting it into the gateway context
-<<<<<<< HEAD
-extern "C" int generate_manifest( struct gateway_context* ag_ctx, struct AG_disk_polling_context* ctx, struct md_entry* ent ) {
-   errorf("%s", "INFO: generate_manifest\n"); 
-   
-   // populate and sign a manifest
-   Serialization::ManifestMsg* mmsg = new Serialization::ManifestMsg();
-   int rc = gateway_manifest( ent, mmsg );
-   if( rc != 0 ) {
-      errorf("gateway_manifest rc = %d\n", rc );
-      return rc;
-   }
-   
-   // serialize
-   string mmsg_str;
-   bool src = mmsg->SerializeToString( &mmsg_str );
-   if( !src ) {
-      // failed
-      errorf( "%s", "failed to serialize" );
-      delete mmsg;
-      return -EINVAL;
-   }
-
-   ctx->blocking_factor = global_conf->ag_block_size;
-   ctx->data_len = mmsg_str.size();
-   ctx->data = CALLOC_LIST( char, mmsg_str.size() );
-   memcpy( ctx->data, mmsg_str.data(), mmsg_str.size() );
-   
-   ag_ctx->last_mod = ent->mtime_sec;
-   
-   delete mmsg;
-=======
-extern "C" int generate_manifest( struct gateway_context* ag_ctx, struct gateway_ctx* ctx, struct md_entry* ent ) {
-    errorf("%s", "INFO: generate_manifest\n"); 
-
-    // populate and sign a manifest
-    Serialization::ManifestMsg* mmsg = new Serialization::ManifestMsg();
-    int rc = gateway_manifest( ent, mmsg );
-    if( rc != 0 ) {
-        errorf("gateway_manifest rc = %d\n", rc );
-        return rc;
-    }
->>>>>>> ffa02705
-   
-    // serialize
-    string mmsg_str;
-    bool src = mmsg->SerializeToString( &mmsg_str );
-    if( !src ) {
-        // failed
-        errorf( "%s", "failed to serialize" );
-        delete mmsg;
-        return -EINVAL;
-    }
-
-    ctx->blocking_factor = global_conf->ag_block_size;
-    ctx->data_len = mmsg_str.size();
-    ctx->data = CALLOC_LIST( char, mmsg_str.size() );
-    memcpy( ctx->data, mmsg_str.data(), mmsg_str.size() );
-
-    ag_ctx->last_mod = ent->mtime_sec;
-
-    delete mmsg;
-
-    return 0;
-}
-
 
 // read dataset or manifest 
 extern "C" ssize_t get_dataset( struct gateway_context* dat, char* buf, size_t len, void* user_cls ) {
-<<<<<<< HEAD
+
    errorf("%s", "INFO: get_dataset\n"); 
    ssize_t ret = 0;
    struct AG_disk_polling_context* ctx = (struct AG_disk_polling_context*)user_cls;
-=======
-    errorf("%s", "INFO: get_dataset\n"); 
-    ssize_t ret = 0;
-    struct gateway_ctx* ctx = (struct gateway_ctx*)user_cls;
->>>>>>> ffa02705
    
     if (ctx == NULL || dat->size == 0) {
         dbprintf("ctx = %p, dat->size = %zu\n", ctx, dat->size );
@@ -177,15 +106,9 @@
 // interpret an inbound GET request
 extern "C" void* connect_dataset( struct gateway_context* ag_ctx ) {
 
-<<<<<<< HEAD
    errorf("%s", "INFO: connect_dataset\n");  
    struct stat stat_buff;
    struct AG_disk_polling_context* ctx = CALLOC_LIST( struct AG_disk_polling_context, 1 );
-=======
-    errorf("%s", "INFO: connect_dataset\n");  
-    struct stat stat_buff;
-    struct gateway_ctx* ctx = CALLOC_LIST( struct gateway_ctx, 1 );
->>>>>>> ffa02705
 
     // is there metadata for this file?
     cout << "connect_dataset : " << ag_ctx->reqdat.fs_path << endl;
@@ -297,35 +220,19 @@
 // clean up a transfer 
 extern "C" void cleanup_dataset( void* cls ) {
    
-<<<<<<< HEAD
    dbprintf("%s", "INFO: cleanup_dataset\n"); 
    struct AG_disk_polling_context* ctx = (struct AG_disk_polling_context*)cls;
    if (ctx) {
-      close( ctx->fd );
-      if( ctx->data )
+      if( ctx->fd >= 0 ) {
+         close( ctx->fd );
+      }
+      if( ctx->data ) {
         free( ctx->data );
-
+      }
       ctx->data = NULL;
    
       free( ctx );
    }
-=======
-    dbprintf("%s", "INFO: cleanup_dataset\n"); 
-    struct gateway_ctx* ctx = (struct gateway_ctx*)cls;
-    if (ctx) {
-        if( ctx->fd >= 0) {
-            close( ctx->fd );
-        }
-
-        if( ctx->data ) {
-            free( ctx->data );
-        }
-
-        ctx->data = NULL;
-
-        free( ctx );
-    }
->>>>>>> ffa02705
 }
 
 extern "C" int publish_dataset (struct gateway_context*, ms_client *client, 
