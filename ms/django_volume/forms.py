from django_lib import override_forms
from django import forms
from django_lib.override_forms import ReadOnlyWidget

BLOCKSIZE_MULTIPLIER = 1024

BLOCKSIZE_CHOICES = (
<<<<<<< HEAD
    (10*BLOCKSIZE_MULTIPLIER, "10 kB"),
    (20*BLOCKSIZE_MULTIPLIER, 20),
    (40*BLOCKSIZE_MULTIPLIER, 40),
    (80*BLOCKSIZE_MULTIPLIER, 80),
    (160*BLOCKSIZE_MULTIPLIER, 160),
    (320*BLOCKSIZE_MULTIPLIER, 320),
    (640*BLOCKSIZE_MULTIPLIER, 640),
    (1024*BLOCKSIZE_MULTIPLIER,"1 MB"),
=======
    (10*1024, "10 kB"),
    (20*1024, 20),
    (40*1024, 40),
    (80*1024, 80),
    (160*1024,160),
    (320*1024,320),
    (640*1024,640),
    (1024*1024,"1 MB"),
>>>>>>> 2ea6e7b2
)

class CreateVolume(override_forms.MyForm):
 
    name = forms.CharField(label="Volume name",
                           initial="My Volume",
                           max_length=499,
                           help_text="Your volume's name cannot be changed later.")

    private = forms.BooleanField(label="Private",
                                  initial=False,
                                  required=False)

    blocksize = forms.ChoiceField(label="Desired size of data blocks",
                                   choices=BLOCKSIZE_CHOICES,
                                   help_text="in kilobytes")
    
    description = forms.CharField(widget=forms.Textarea,
                                  label="Volume description",
                                  initial="This is my new amazing volume.",
                                  max_length=2000,
                                  help_text="2000 characters maximum")
    
    password = forms.CharField(label="Volume password",
                               max_length=499,
                               widget=forms.PasswordInput)


class ChangeVolumeD(override_forms.MyForm):

    description = forms.CharField(widget=forms.Textarea,
                                  required=False,
                                  label="",
                                  initial="This is my new amazing volume.",
                                  max_length=2000,
                                  help_text="2000 characters maximum")


class DeleteVolume(override_forms.MyForm):
    
    confirm_delete = forms.BooleanField(required=True,
                                        label="Yes, I understand that this action is permament and my files will be lost.")

    password = forms.CharField(label="Volume password",
                               max_length=20,
                               widget=forms.PasswordInput)

class Gateway(override_forms.MyForm):

    g_name = forms.CharField(label="Gateway name",
                             widget=ReadOnlyWidget(),
                             required=False,
                             max_length=499)

    remove = forms.BooleanField(label="Remove",
                                required=False)
        

class Permissions(override_forms.MyForm):
    
    user = forms.EmailField(label="User email",
                            widget=ReadOnlyWidget(),
                            required=False)

    read = forms.BooleanField(label="Read",
                              required=False)
    
    write = forms.BooleanField(label="Write",
                              required=False)


class AddPermissions(override_forms.MyForm):
    
    user = forms.EmailField(label="User email")

    read = forms.BooleanField(label="Read",
                              required=False)
    
    write = forms.BooleanField(label="Write",
                              required=False)<|MERGE_RESOLUTION|>--- conflicted
+++ resolved
@@ -5,7 +5,6 @@
 BLOCKSIZE_MULTIPLIER = 1024
 
 BLOCKSIZE_CHOICES = (
-<<<<<<< HEAD
     (10*BLOCKSIZE_MULTIPLIER, "10 kB"),
     (20*BLOCKSIZE_MULTIPLIER, 20),
     (40*BLOCKSIZE_MULTIPLIER, 40),
@@ -14,16 +13,6 @@
     (320*BLOCKSIZE_MULTIPLIER, 320),
     (640*BLOCKSIZE_MULTIPLIER, 640),
     (1024*BLOCKSIZE_MULTIPLIER,"1 MB"),
-=======
-    (10*1024, "10 kB"),
-    (20*1024, 20),
-    (40*1024, 40),
-    (80*1024, 80),
-    (160*1024,160),
-    (320*1024,320),
-    (640*1024,640),
-    (1024*1024,"1 MB"),
->>>>>>> 2ea6e7b2
 )
 
 class CreateVolume(override_forms.MyForm):
