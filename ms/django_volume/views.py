from django.http import HttpResponse, HttpResponseRedirect
from django.template import Context, loader, RequestContext
from django.shortcuts import redirect

from django_lib.auth import authenticate, verifyownership
import django_volume.forms as forms
import django_lib.forms as libforms
from django.forms.formsets import formset_factory

import logging

from storage.storagetypes import transactional, clock_gettime, get_time
import storage.storage as db
from MS.volume import Volume
from MS.user import SyndicateUser as User
from MS.entry import MSENTRY_TYPE_DIR

from MS.entry import MSENTRY_TYPE_DIR

@authenticate
def myvolumes(request):
    session = request.session
    username = session['login_email']
    user = db.read_user(username)

    attrs = {}
    if user.volumes_o:
        attrs['Volume.volume_id IN'] = user.volumes_o
        myvols = db.list_volumes(attrs)
    else:
        myvols = []
    all_users = []

    for v in myvols:
        uattrs = {}
        users_set = []
        uattrs['SyndicateUser.volumes_rw =='] = v.volume_id 
        q = db.list_users(uattrs)
        for u in q:
            users_set.append(u)
        uattrs = {}
        uattrs['SyndicateUser.volumes_r =='] = v.volume_id 
        q = db.list_users(uattrs)
        for u in q:
            users_set.append(u)
        all_users.append(users_set)

    vols_users = zip(myvols, all_users)
    t = loader.get_template('myvolumes.html')
    c = Context({'username':username, 'vols':vols_users})
    return HttpResponse(t.render(c))

@authenticate
def allvolumes(request):
    session = request.session
    username = session['login_email']
    v_attrs = {'Volume.private !=': True}
    volumes = db.list_volumes(v_attrs)
    owners = []
    for v in volumes:
        attrs = {"SyndicateUser.owner_id ==": v.owner_id}
        owners.append(db.get_user(attrs))
    vols = zip(volumes, owners)
    t = loader.get_template('allvolumes.html')
    c = Context({'username':username, 'vols':vols})
    return HttpResponse(t.render(c))

#@verifyownership
@authenticate
def addpermissions(request, volume_name):
    session = request.session
    username = session['login_email']
    vol = db.read_volume(volume_name)

    if request.method != "POST":
        return HttpResponseRedirect('syn/volume/' + volume_name + '/permissions')
    else:

        addform = forms.AddPermissions(request.POST)
        passwordform = libforms.Password(request.POST)

        afv = False # addform is valid?
        psv = False # passwordform is valid?

        if addform.is_valid():
            afv = True
        if passwordform.is_valid():
            psv = True

        # Password required, send them back.
        if not psv:
            return volumepermissions(request, volume_name=volume_name, message="Password required", initial_data=session['initial_data'])
        else:
            # Check password hash
            if vol.volume_secret_salted_hash != Volume.generate_password_hash(passwordform.cleaned_data['password'], vol.volume_secret_salt):
                message = "Incorrect password"
                return volumepermissions(request, volume_name=volume_name, message=message, initial_data=session['initial_data']) 
        
        # Adduser fulfillment
        if afv:
            new_username = addform.cleaned_data['user']
            read = addform.cleaned_data['read']
            write = addform.cleaned_data['write']

            for data in session['initial_data']:
                if data['user'] == new_username:
                    message = "User already has rights for volume."
                    return volumepermissions(request, volume_name=volume_name, message=message, initial_data=session['initial_data'])
            
            new_user = db.read_user(new_username)
            if not new_user:
                message = "No Syndicate user with the email {} exists.".format(new_username)
                return volumepermissions(request, volume_name=volume_name, message=message, initial_data=session['initial_data'])
            if write:
                if read:
                    new_volumes_rw = new_user.volumes_rw + [vol.volume_id]
                    fields = {'volumes_rw':new_volumes_rw}
                    db.update_user(new_username, **fields)
                else:
                    message = "Write permissions require read permissions as well."
                    return volumepermissions(request, volume_name=volume_name, message=message, initial_data=session['initial_data'])
            elif read:
                new_volumes_r = new_user.volumes_r + [vol.volume_id]
                fields = {'volumes_r':new_volumes_r}
                db.update_user(new_username, **fields)
        else:
            message = "Incorrect entry fields: likely invalid email address."
            return volumepermissions(request,volume_name=volume_name, message=message, initial_data=session['initial_data'])

        session['new_change'] = "We've saved a new user to your volume."
        session['next_url'] = '/syn/volume/' + volume_name + '/permissions'
        session['next_message'] = "Click here to see your volumes permissions."
        return HttpResponseRedirect('/syn/thanks')    


# Since this method is transactional, all queries must be ancestral. Since currently,
# we don't seem to be doing ancestral keys, we can skip it by passing initial data back.
# This also saves calculation etc. I think I'll add it to all calls of volumepermissions().                    
@transactional(xg=True)
#@verifyownership
@authenticate
def changepermissions(request, volume_name):
    session = request.session
    username = session['login_email']
    vol = db.read_volume(volume_name)

    PermissionFormSet = formset_factory(forms.Permissions, extra=0)
    
    if request.method != "POST":
        return HttpResponseRedirect('syn/volume/' + volume_name + '/permissions')
    else:

        fsv = False # Formset is valid?
        psv = False # passwordform is valid?

        passwordform = libforms.Password(request.POST)
        formset = PermissionFormSet(request.POST)
        
        if formset.is_valid():
            fsv = True
        if passwordform.is_valid():
            psv = True

        # Password required, send them back.
        if not psv:
            return volumepermissions(request, volume_name=volume_name, message="Password required", initial_data=session['initial_data'])
        else:
            # Check password hash
            if vol.volume_secret_salted_hash != Volume.generate_password_hash(passwordform.cleaned_data['password'], vol.volume_secret_salt):
                message = "Incorrect password"
                return volumepermissions(request, volume_name=volume_name, message=message, initial_data=session['initial_data'])

        # Formset fulfillment
        if fsv:
            initial_and_forms = zip(session['initial_data'], formset.forms)
            for data, form in initial_and_forms:

                check_username = data['user']
                check_read = form.cleaned_data['read']
                check_write = form.cleaned_data['write']
                check_user = db.read_user(check_username)

                if check_write and not check_read:
                    message = "Write permissions require read permissions as well."
                    return volumepermissions(request, volume_name=volume_name, message=message, initial_data=session['initial_data'])

                if data['write']:
                    if check_write:
                        continue
                    elif check_read:
                        # Give read, take away write
                        new_volumes_r = check_user.volumes_r + [vol.volume_id]
                        new_volumes_rw = check_user.volumes_rw.remove(vol.volume_id)
                        if not new_volumes_rw:
                            new_volumes_rw = []
                        fields = {'volumes_r':new_volumes_r, 'volumes_rw':new_volumes_rw}
                        db.update_user(check_username, **fields)
                    else:
                        # change to no permissions
                        new_volumes_rw = check_user.volumes_rw.remove(vol.volume_id)
                        if not new_volumes_rw:
                            new_volumes_rw = []
                        fields = {'volumes_rw':new_volumes_rw}
                        db.update_user(check_username, **fields)
                if data['read']:
                    if check_write:

                        # Give write, take away read
                        new_volumes_r = check_user.volumes_r.remove(vol.volume_id)
                        new_volumes_rw = check_user.volumes_rw + [vol.volume_id]
                        if not new_volumes_r:
                            new_volumes_r = []
                        fields = {'volumes_r':new_volumes_r, 'volumes_rw':new_volumes_rw}
                        db.update_user(check_username, **fields)

                    elif check_read:
                        continue
                    else:
                        # change to no permissions
                        new_volumes_r = check_user.volumes_r.remove(vol.volume_id)
                        if not new_volumes_r:
                            new_volumes_r = []
                        fields = {'volumes_r':new_volumes_r}
                        db.update_user(check_username, **fields)
        else:
            return volumepermissions(request, volume_name=volume_name, message="Invalid field entries.", initial_data=session['initial_data'])

        session['new_change'] = "We've saved your new permissions."
        session['next_url'] = '/syn/volume/' + volume_name + '/permissions'
        session['next_message'] = "Click here to see your volumes permissions."
        return HttpResponseRedirect('/syn/thanks') 

#@verifyownership
@authenticate
def volumepermissions(request, volume_name, message="", initial_data=None):
    session = request.session
    username = session['login_email']
    #user = db.read_user(username)
    vol = db.read_volume(volume_name)

    if not initial_data:
        rw_attrs = {'SyndicateUser.volumes_rw ==': vol.volume_id}
        rw = db.list_users(rw_attrs)
        r_attrs = {'SyndicateUser.volumes_r ==': vol.volume_id}
        r = db.list_users(r_attrs)
    
        initial_data = []
        for u in rw:
            if u.email == username:
                continue;
            initial_data.append( {'user':u.email,
                                  'read':True,
                                  'write':True} )
        for u in r:
            initial_data.append( {'user':u.email,
                                  'read':True,
                                  'write':False} )
    
        session['initial_data'] = initial_data
    PermissionFormSet = formset_factory(forms.Permissions, extra=0)
    addform = forms.AddPermissions
    passwordform = libforms.Password
    if initial_data:
        formset = PermissionFormSet(initial=initial_data)
    else:
        formset = None


    t = loader.get_template('volumepermissions.html')
    c = RequestContext(request,
                       {'username':username,
                        'volume':vol,
                        # 'users':users,
                        # 'rw':rw,
                        # 'r':r,
                        'addform':addform,
                        'passwordform':passwordform,
                        'formset':formset,
                        'message':message} )
    return HttpResponse(t.render(c))

@authenticate
def viewvolume(request, volume_name):

    session = request.session
    username = session['login_email']
    user = db.read_user(username)
    vol = db.read_volume(volume_name)

    if not vol:
        t = loader.get_template('viewvolume_failure.html')
        c = RequestContext(request, {'username':username} 
                           )    
        return HttpResponse(t.render(c))

    # Ensure right to read
    
    # if (vol.volume_id not in user.volumes_r) and (vol.volume_id not in user.volumes_rw):
    #     t = loader.get_template('viewvolume_failure.html')
    #     c = Context({'username':username})
    #     return HttpResponse(t.render(c))

    rgs = db.list_replica_gateways_by_volume(vol.volume_id)
    ags = db.list_acquisition_gateways_by_volume(vol.volume_id)

    logging.info(ags)
    logging.info(rgs)

    t = loader.get_template('viewvolume.html')
    c = RequestContext(request, {'username':username,
                                 'volume':vol,
                                 'ags':ags,
                                 'rgs':rgs,
                                 } 
                       )
    return HttpResponse(t.render(c))

#@verifyownership
@authenticate
def activatevolume(request, volume_name):
    session = request.session
    username = session['login_email']
    vol = db.read_volume(volume_name)

    if request.method == "POST":

        form = libforms.Password(request.POST)
        if not form.is_valid():
            message = "Password required."
            return volumesettings(request, volume_name=volume_name, message=message)
        # Check password hash
        hash_check = Volume.generate_password_hash(form.cleaned_data['password'], vol.volume_secret_salt)
        if hash_check != vol.volume_secret_salted_hash:
            message = "Incorrect password."
            return volumesettings(request, volume_name=volume_name, message=message)

        fields = {'active':True}
        db.update_volume(volume_name, **fields)
        session['new_change'] = "We've activated your volume."
        session['next_url'] = '/syn/volume/' + volume_name
        session['next_message'] = "Click here to go back to your volume."
        return HttpResponseRedirect('/syn/thanks') 
    return HttpResponseRedirect('/syn/volume/' + volume_name)

#@verifyownership
@authenticate
def deactivatevolume(request, volume_name):
    session = request.session
    username = session['login_email']
    vol = db.read_volume(volume_name)

    if request.method == "POST":

        form = libforms.Password(request.POST)
        if not form.is_valid():
            message = "Password required."
            return volumesettings(request, volume_name=volume_name, message=message)
        # Check password hash
        hash_check = Volume.generate_password_hash(form.cleaned_data['password'], vol.volume_secret_salt)
        if hash_check != vol.volume_secret_salted_hash:
            message = "Incorrect password."
            return volumesettings(request, volume_name=volume_name, message=message)

        fields = {'active':False}
        db.update_volume(volume_name, **fields)
        session['new_change'] = "We've deactivated your volume."
        session['next_url'] = '/syn/volume/' + volume_name
        session['next_message'] = "Click here to go back to your volume."
        return HttpResponseRedirect('/syn/thanks')
    return HttpResponseRedirect("/syn/volume/" + volume_name)

#@verifyownership
@authenticate
def deletevolume(request, volume_name):

    @transactional(xg=True)
    def multi_update(volume_name, usernames, usergateways, acquisitiongateways, replicagateways):
        v_id = db.read_volume(volume_name).volume_id
        db.delete_volume(volume_name)

        for user in users:
            fields = {}

            if v_id in user.volumes_o:
                new_volumes_o = user.volumes_o[:]
                new_volumes_o.remove(v_id)
                fields['volumes_o'] = new_volumes_o

            if v_id in user.volumes_rw:
                new_volumes_rw = user.volumes_rw[:]
                new_volumes_rw.remove(v_id)
                fields['volumes_rw'] = new_volumes_rw

            if v_id in user.volumes_r:
                new_volumes_r = user.volumes_r[:]
                new_volumes_r.remove(v_id)
                fields['volumes_r'] = new_volumes_r

            if fields:
                db.update_user(user.email, **fields)


        for ug in usergateways:
            fields = {}
            fields['volume_id'] = 0
            db.update_user_gateway(ug.ms_username, **fields)

        for ag in acquisitiongateways:
            logging.info(ag)
            fields = {}
            new_ids = ag.volume_ids[:].remove(v_id)
            if not new_ids:
                fields['volume_ids'] = []
            else:
                fields['volume_ids'] = new_ids
            db.update_acquisition_gateway(ag.ms_username, **fields)

        for rg in replicagateways:
            fields = {}
            new_ids = rg.volume_ids[:].remove(v_id)
            if not new_ids:
                fields['volume_ids'] = []
            else:
                fields['volume_ids'] = new_ids
            db.update_replica_gateway(rg.ms_username, **fields)

    session = request.session
    message = session.pop('message', "")
    username = session['login_email']
    vol = db.read_volume(volume_name)

    if request.method == "POST":

        form = forms.DeleteVolume(request.POST)
        if form.is_valid():
            # Check password hash
            hash_check = Volume.generate_password_hash(form.cleaned_data['password'], vol.volume_secret_salt)
            if hash_check == vol.volume_secret_salted_hash:
                # Ok to delete
                attrs = {}
                users = db.list_users({'SyndicateUser.volumes_rw ==':vol.volume_id})
                ags = db.list_acquisition_gateways_by_volume(vol.volume_id)
                rgs = db.list_replica_gateways_by_volume(vol.volume_id)
                ugs = db.list_user_gateways_by_volume(vol.volume_id)
                try:
                    multi_update(volume_name, users, ugs, ags, rgs)
                except Exception as e:
                     logging.error("Unable to delete volume %s" % e)
                     session['message'] = "Unable to delete volume."
                     return redirect('django_volume.views.deletevolume', volume_name=volume_name)
                session['new_change'] = "We've deleted your volume."
                session['next_url'] = '/syn/volume/myvolumes/'
                session['next_message'] = "Click here to go back to your volumes."
                return HttpResponseRedirect('/syn/thanks')
            else:
                session['message'] = "Invalid password"
                return redirect('django_volume.views.deletevolume', volume_name=volume_name)
    else:
        form = forms.DeleteVolume()
        t = loader.get_template('deletevolume.html')
        c = RequestContext(request, {'username':username, 'form':form, 'message':message,'volume':vol} )
        return HttpResponse(t.render(c))    


#@verifyownership
@authenticate
def changegateways_ag(request, volume_name):
    session = request.session
    username = session['login_email']
    vol = db.read_volume(volume_name)

    @transactional(xg=True)
    def update(vname, gnames, vfields, gfields):
        db.update_volume(vname, **vfields)
        for g, gfield in zip(gnames, gfields):
            db.update_acquisition_gateway(g, **gfield)

    if request.POST:
        passwordform = libforms.Password(request.POST)
        if not passwordform.is_valid():
            message = "Password required."
            return volumesettings(request, volume_name, message, initial_data_rg=session['initial_rg'], initial_data_ag=session['initial_ag'])
        else:
            hash_check = Volume.generate_password_hash(passwordform.cleaned_data['password'], vol.volume_secret_salt)
            if hash_check != vol.volume_secret_salted_hash:
                message = "Incorrect password."
                return volumesettings(request, volume_name, message, initial_data_rg=session['initial_rg'], initial_data_ag=session['initial_ag'])

        GatewayFormset = formset_factory(forms.Gateway, extra=0)
        formset = GatewayFormset(request.POST)
        formset.is_valid()
        remove_gateways = []
        remove_gateway_names = []
        remove_gateway_ids = []

        for data, form in zip(session['initial_ag'], formset.forms):
            if form.cleaned_data['remove']:
                g = db.read_acquisition_gateway(data['g_name'])
                remove_gateways.append(g)
                remove_gateway_names.append(data['g_name'])
                remove_gateway_ids.append(g.ag_id)
        if not remove_gateways:
            return redirect('django_volume.views.volumesettings', volume_name=volume_name)
    
        new_ags = list(set(vol.ag_ids) - set(remove_gateway_ids))
        vfields = {'ag_ids':new_ags}

        gfields = []
        for g in remove_gateways:
            new_vol_ids = g.volume_ids[:]
            new_vol_ids.remove(vol.volume_id)
            gfields.append({"volume_ids":new_vol_ids})
        try:
            update(volume_name, remove_gateway_names, vfields, gfields)
        except Exception as e:
            message = "Unable to update volume or AG's."
            return volumesettings(request, volume_name, message, initial_data_rg=session['initial_rg'], initial_data_ag=session['initial_ag'])
        session['new_change'] = "We've updated your volume."
        session['next_url'] = '/syn/volume/' + volume_name + '/settings'
        session['next_message'] = "Click here to go back to your volume."
        return HttpResponseRedirect('/syn/thanks')

    else:
        return redirect('django_volume.views.volumesettings', volume_name=volume_name)


#@verifyownership
@authenticate
def changegateways_rg(request, volume_name):
    session = request.session
    username = session['login_email']
    vol = db.read_volume(volume_name)

    @transactional(xg=True)
    def update(vname, gnames, vfields, gfields):
        db.update_volume(vname, **vfields)
        for g, gfield in zip(gnames, gfields):
            db.update_replica_gateway(g, **gfield)

    if request.POST:
        passwordform = libforms.Password(request.POST)
        if not passwordform.is_valid():
            message = "Password required."
            return volumesettings(request, volume_name, message, initial_data_rg=session['initial_rg'], initial_data_ag=session['initial_ag'])
        else:
            hash_check = Volume.generate_password_hash(passwordform.cleaned_data['password'], vol.volume_secret_salt)
            if hash_check != vol.volume_secret_salted_hash:
                message = "Incorrect password."
                return volumesettings(request, volume_name, message, initial_data_rg=session['initial_rg'], initial_data_ag=session['initial_ag'])

        GatewayFormset = formset_factory(forms.Gateway, extra=0)
        formset = GatewayFormset(request.POST)
        formset.is_valid()
        remove_gateways = []
        remove_gateway_names = []
        remove_gateway_ids = []

        for data, form in zip(session['initial_rg'], formset.forms):
            if form.cleaned_data['remove']:
                g = db.read_replica_gateway(data['g_name'])
                remove_gateways.append(g)
                remove_gateway_names.append(data['g_name'])
                remove_gateway_ids.append(g.rg_id)
        if not remove_gateways:
            return redirect('django_volume.views.volumesettings', volume_name=volume_name)
    
        new_rgs = list(set(vol.rg_ids) - set(remove_gateway_ids))
        vfields = {'rg_ids':new_rgs}

        gfields = []
        for g in remove_gateways:
            new_vol_ids = g.volume_ids[:]
            new_vol_ids.remove(vol.volume_id)
            gfields.append({"volume_ids":new_vol_ids})
        try:
            update(volume_name, remove_gateway_names, vfields, gfields)
        except Exception as e:
            message = "Unable to update volume or RG's."
            return volumesettings(request, volume_name, message, initial_data_rg=session['initial_rg'], initial_data_ag=session['initial_ag'])
        session['new_change'] = "We've updated your volume."
        session['next_url'] = '/syn/volume/' + volume_name + '/settings'
        session['next_message'] = "Click here to go back to your volume."
        return HttpResponseRedirect('/syn/thanks')

    else:
        return redirect('django_volume.views.volumesettings', volume_name=volume_name)

#@verifyownership
@authenticate
def volumesettings(request, volume_name, message="", old_data=None, initial_data_rg=None, initial_data_ag=None):
    '''
    old_data is for keeping state while changing the description when the password is wrong,
    no password is entered, etc.

    initial_data is for keeping state of the gateways when mistakes are made etc.
    '''

    session = request.session
    username = session['login_email']
    vol = db.read_volume(volume_name)

    if not initial_data_ag:
        initial_data_ag = []
        ags = db.list_acquisition_gateways_by_volume(vol.volume_id)
        for g in ags:
            initial_data_ag.append({'g_name':g.ms_username, 'remove':False})
        session['initial_ag'] = initial_data_ag
    
    if not initial_data_rg:
        initial_data_rg = []
        rgs = db.list_replica_gateways_by_volume(vol.volume_id)
        for g in rgs:
            initial_data_rg.append({'g_name':g.ms_username, 'remove':False})
        session['initial_rg'] = initial_data_rg

    if old_data:
        desc_form = forms.ChangeVolumeD(initial={'description': old_data['desc']})
    else:
        desc_form = forms.ChangeVolumeD(initial={'description':vol.description})
    pass_form = libforms.ChangePassword()
    password = libforms.Password()

    GatewayFormset = formset_factory(forms.Gateway, extra=0)
    if initial_data_rg:
        rg_form = GatewayFormset(initial=initial_data_rg)
    else:
        rg_form = None
    if initial_data_ag:
        ag_form = GatewayFormset(initial=initial_data_ag)
    else:
        ag_form = None

    t = loader.get_template('volumesettings.html')
    c = RequestContext(request, {'username':username,
                                 'volume': vol,
                                 'desc_form':desc_form,
                                 'pass_form':pass_form,
                                 'password':password,
                                 'message':message,
                                 'ag_form':ag_form,
                                 'rg_form':rg_form,
                                 } )
    return HttpResponse(t.render(c))

#@verifyownership
@authenticate
def volumeprivacy(request, volume_name):
    session = request.session
    username = session['login_email']
    vol = db.read_volume(volume_name)
    if request.POST:

        form = libforms.Password(request.POST)
        if not form.is_valid():
            message = "Password required."
            return volumesettings(request, volume_name=volume_name, message=message)
        # Check password hash
        hash_check = Volume.generate_password_hash(form.cleaned_data['password'], vol.volume_secret_salt)
        if hash_check != vol.volume_secret_salted_hash:
            message = "Incorrect password."
            return volumesettings(request, volume_name=volume_name, message=message)

        if vol.private:
            fields = {"private":False}
            db.update_volume(volume_name, **fields)
            session['new_change'] = "We've publicized your volume."
            session['next_url'] = '/syn/volume/' + volume_name
            session['next_message'] = "Click here to go back to your volume."
            return HttpResponseRedirect('/syn/thanks')
        else:
            fields = {"private":True}
            db.update_volume(volume_name, **fields)
            session['new_change'] = "We've privatized your volume."
            session['next_url'] = '/syn/volume/' + volume_name
            session['next_message'] = "Click here to go back to your volume."
            return HttpResponseRedirect('/syn/thanks')

    else:
        return HttpResponseRedirect("/syn/volume/" + volume_name)

#@verifyownership
@authenticate
def changevolume(request, volume_name):
    session = request.session
    username = session['login_email']

    vol = db.read_volume(volume_name)

    if request.method != "POST":
        return HttpResponseRedirect('/syn/volume/' + volume_name + '/settings')


    form = libforms.Password(request.POST)
    desc_form = forms.ChangeVolumeD(request.POST)
    old_data = {}

    if not form.is_valid():
        message = "Password required."
        desc_form.is_valid()
        if desc_form.errors:
            old_data['desc'] = ""
        else:
            old_data['desc'] = desc_form.cleaned_data['description']
        return volumesettings(request, volume_name=volume_name, message=message, old_data=old_data)
    # Check password hash
    hash_check = Volume.generate_password_hash(form.cleaned_data['password'], vol.volume_secret_salt)
    if hash_check != vol.volume_secret_salted_hash:
        message = "Incorrect password."
        desc_form.is_valid()
        if desc_form.errors:
            old_data['desc'] = ""
        else:
            old_data['desc'] = desc_form.cleaned_data['description']
        return volumesettings(request, volume_name=volume_name, message=message, old_data=old_data)

    if not desc_form.is_valid():
        message = "Invalid description field entries."
        return volumesettings(request, volume_name=volume_name, message=message)

    kwargs = {}
    if desc_form.cleaned_data['description']:
        kwargs['description'] = desc_form.cleaned_data['description']
    db.update_volume(volume_name, **kwargs)
    session['new_change'] = "We've changed your volume description."
    session['next_url'] = '/syn/volume/' + volume_name
    session['next_message'] = "Click here to go back to your volume."
    return HttpResponseRedirect('/syn/thanks')

#@verifyownership
@authenticate
def changevolumepassword(request, volume_name):
    session = request.session
    username = session['login_email']
    vol = db.read_volume(volume_name)

    if request.method != "POST":
        return HttpResponseRedirect('/syn/volume/' + volume_name + '/settings')

    form = libforms.ChangePassword(request.POST)
    if not form.is_valid():
        message = "You must fill out all password fields."
        return volumesettings(request, volume_name=volume_name, message=message)
    else:

        # Check password hash
        hash_check = Volume.generate_password_hash(form.cleaned_data['oldpassword'], vol.volume_secret_salt)
        if hash_check != vol.volume_secret_salted_hash:
            message = "Incorrect password."
            return volumesettings(request, volume_name=volume_name, message=message)
        elif form.cleaned_data['newpassword_1'] != form.cleaned_data['newpassword_2']:
            message = "Your new passwords did not match each other."
            return volumesettings(request, volume_name=volume_name, message=message)

        # Ok change password 
        kwargs = {}
        new_volume_secret_salt, new_volume_secret_salted_hash = Volume.generate_volume_secret(form.cleaned_data['newpassword_1'])
        kwargs['volume_secret_salted_hash'] = new_volume_secret_salted_hash
        kwargs['volume_secret_salt'] = new_volume_secret_salt
        db.update_volume(volume_name, **kwargs)

        session['new_change'] = "We've changed your volume's password."
        session['next_url'] = '/syn/volume/' + volume_name
        session['next_message'] = "Click here to go back to your volume."
        return HttpResponseRedirect('/syn/thanks')


@authenticate
def createvolume(request):
    session = request.session
    username = session['login_email']

    message = ""

    if request.method == "POST":

        # Validate input forms
        form = forms.CreateVolume(request.POST)
        if form.is_valid():

            # attempt to create the volume
            # CREATE VOLUME
            kwargs = {}
            kwargs['name'] = form.cleaned_data['name']
            kwargs['blocksize'] = int(form.cleaned_data['blocksize'])
            kwargs['description'] = form.cleaned_data['description']
            kwargs['volume_secret'] = form.cleaned_data['password']
            kwargs['private'] = form.cleaned_data['private']
<<<<<<< HEAD
=======
            user = db.read_user(username)
            try:
                volume_key = db.create_volume(user, **kwargs)
            except:
                form = forms.CreateVolume()
                message = "Unable to create volume: does your volume name use an extended alphabet?"
                t = loader.get_template('createvolume.html')
                c = RequestContext(request, {'username':username,'form':form, 'message':message})
                return HttpResponse(t.render(c))
            vol = volume_key.get()

            # Update user volume fields (o and rw)
            new_volumes_o = user.volumes_o
            new_volumes_rw = user.volumes_rw

            v_id = vol.volume_id

            new_volumes_o.append(v_id)
            new_volumes_rw.append(v_id)
>>>>>>> 64befd0c

            try:
               volume_key = db.create_volume(username, **kwargs)
               volume = volume_key.get()
            except Exception, e:
               logging.exception( e )
               message = "Unable to create Volume '{}': {}".format( form.cleaned_data['name'], e.message )
               form = forms.CreateVolume()
               t = loader.get_template('createvolume.html')
               c = RequestContext(request, {'username':username,'form':form, 'message':message})
               return HttpResponse(t.render(c))

            now_sec, now_nsec = clock_gettime()

            # Create root for volume
<<<<<<< HEAD
            rc = db.make_root( volume,
                               ftype=MSENTRY_TYPE_DIR,
                               fs_path="/",
                               url="http://localhost:32780/",
                               version=1,
                               ctime_sec=1360015114,
                               ctime_nsec=0,
                               mtime_sec=1360015114,
                               mtime_nsec=0,
                               owner_id=volume.owner_id,
                               acting_owner_id=volume.owner_id,
                               volume_id=volume.volume_id,
                               mode=0777,
                               size=4096,
                               max_read_freshness=5000,
                               max_write_freshness=0
                             )
=======
            rc = db.make_root(vol,
                              ftype=MSENTRY_TYPE_DIR,
                              fs_path="/",
                              url="http://syndicate-metadata.appspot.com",
                              version=1,
                              ctime_sec=now_sec,
                              ctime_nsec=now_nsec,
                              mtime_sec=now_sec,
                              mtime_nsec=now_nsec,
                              owner_id=vol.owner_id,
                              acting_owner_id=vol.owner_id,
                              volume_id=vol.volume_id,
                              mode=0755,
                              size=4096,
                              max_read_freshness=5000,
                              max_write_freshness=0
                            )
>>>>>>> 64befd0c

            session['new_change'] = "Your new volume is ready."
            session['next_url'] = '/syn/volume/myvolumes/'
            session['next_message'] = "Click here to see your volumes."
            return HttpResponseRedirect('/syn/thanks/')

        else:

            # Prep returned form values (so they don't have to re-enter stuff)

            if 'name' in form.errors:
                oldname = ""
            else:
                oldname = request.POST['name']
            if 'blocksize' in form.errors:
                oldblocksize = ""
            else:
                oldblocksize = request.POST['blocksize']
            if 'description' in form.errors:
                olddescription = ""
            else:
                olddescription = request.POST['description']

            # Prep error message
            message = "Invalid form entry: "

            for k, v in form.errors.items():
                message = message + "\"" + k + "\"" + " -> " 
                for m in v:
                    message = message + m + " "

            # Give then the form again
            form = forms.CreateVolume(initial={'name': oldname,
                                       'blocksize': oldblocksize,
                                       'description': olddescription
                                       })
            t = loader.get_template('createvolume.html')
            c = RequestContext(request, {'username':username,'form':form, 'message':message})
            return HttpResponse(t.render(c))

    # Not a POST, give them blank form
    form = forms.CreateVolume()
    t = loader.get_template('createvolume.html')
    c = RequestContext(request, {'username':username,'form':form, 'message':message})
    return HttpResponse(t.render(c))<|MERGE_RESOLUTION|>--- conflicted
+++ resolved
@@ -13,8 +13,6 @@
 import storage.storage as db
 from MS.volume import Volume
 from MS.user import SyndicateUser as User
-from MS.entry import MSENTRY_TYPE_DIR
-
 from MS.entry import MSENTRY_TYPE_DIR
 
 @authenticate
@@ -67,13 +65,13 @@
 
 #@verifyownership
 @authenticate
-def addpermissions(request, volume_name):
-    session = request.session
-    username = session['login_email']
-    vol = db.read_volume(volume_name)
+def addpermissions(request, volume_id):
+    session = request.session
+    username = session['login_email']
+    vol = db.read_volume( volume_id )
 
     if request.method != "POST":
-        return HttpResponseRedirect('syn/volume/' + volume_name + '/permissions')
+        return HttpResponseRedirect('syn/volume/' + str(vol.volume_id) + '/permissions')
     else:
 
         addform = forms.AddPermissions(request.POST)
@@ -89,12 +87,12 @@
 
         # Password required, send them back.
         if not psv:
-            return volumepermissions(request, volume_name=volume_name, message="Password required", initial_data=session['initial_data'])
+            return volumepermissions(request, vol.volume_id, message="Password required", initial_data=session['initial_data'])
         else:
             # Check password hash
             if vol.volume_secret_salted_hash != Volume.generate_password_hash(passwordform.cleaned_data['password'], vol.volume_secret_salt):
                 message = "Incorrect password"
-                return volumepermissions(request, volume_name=volume_name, message=message, initial_data=session['initial_data']) 
+                return volumepermissions(request, vol.volume_id, message=message, initial_data=session['initial_data']) 
         
         # Adduser fulfillment
         if afv:
@@ -105,12 +103,12 @@
             for data in session['initial_data']:
                 if data['user'] == new_username:
                     message = "User already has rights for volume."
-                    return volumepermissions(request, volume_name=volume_name, message=message, initial_data=session['initial_data'])
+                    return volumepermissions(request, vol.volume_id, message=message, initial_data=session['initial_data'])
             
             new_user = db.read_user(new_username)
             if not new_user:
                 message = "No Syndicate user with the email {} exists.".format(new_username)
-                return volumepermissions(request, volume_name=volume_name, message=message, initial_data=session['initial_data'])
+                return volumepermissions(request, vol.volume_id, message=message, initial_data=session['initial_data'])
             if write:
                 if read:
                     new_volumes_rw = new_user.volumes_rw + [vol.volume_id]
@@ -118,17 +116,17 @@
                     db.update_user(new_username, **fields)
                 else:
                     message = "Write permissions require read permissions as well."
-                    return volumepermissions(request, volume_name=volume_name, message=message, initial_data=session['initial_data'])
+                    return volumepermissions(request, vol.volume_id, message=message, initial_data=session['initial_data'])
             elif read:
                 new_volumes_r = new_user.volumes_r + [vol.volume_id]
                 fields = {'volumes_r':new_volumes_r}
                 db.update_user(new_username, **fields)
         else:
             message = "Incorrect entry fields: likely invalid email address."
-            return volumepermissions(request,volume_name=volume_name, message=message, initial_data=session['initial_data'])
+            return volumepermissions(request,vol.volume_id, message=message, initial_data=session['initial_data'])
 
         session['new_change'] = "We've saved a new user to your volume."
-        session['next_url'] = '/syn/volume/' + volume_name + '/permissions'
+        session['next_url'] = '/syn/volume/' + str(vol.volume_id) + '/permissions'
         session['next_message'] = "Click here to see your volumes permissions."
         return HttpResponseRedirect('/syn/thanks')    
 
@@ -139,15 +137,14 @@
 @transactional(xg=True)
 #@verifyownership
 @authenticate
-def changepermissions(request, volume_name):
-    session = request.session
-    username = session['login_email']
-    vol = db.read_volume(volume_name)
-
+def changepermissions(request, volume_id):
+    session = request.session
+    username = session['login_email']
+    vol = db.read_volume( volume_id )
     PermissionFormSet = formset_factory(forms.Permissions, extra=0)
     
     if request.method != "POST":
-        return HttpResponseRedirect('syn/volume/' + volume_name + '/permissions')
+        return HttpResponseRedirect('syn/volume/' + str(vol.volume_id) + '/permissions')
     else:
 
         fsv = False # Formset is valid?
@@ -163,12 +160,12 @@
 
         # Password required, send them back.
         if not psv:
-            return volumepermissions(request, volume_name=volume_name, message="Password required", initial_data=session['initial_data'])
+            return volumepermissions(request, vol.volume_id, message="Password required", initial_data=session['initial_data'])
         else:
             # Check password hash
             if vol.volume_secret_salted_hash != Volume.generate_password_hash(passwordform.cleaned_data['password'], vol.volume_secret_salt):
                 message = "Incorrect password"
-                return volumepermissions(request, volume_name=volume_name, message=message, initial_data=session['initial_data'])
+                return volumepermissions(request, vol.volume_id, message=message, initial_data=session['initial_data'])
 
         # Formset fulfillment
         if fsv:
@@ -182,7 +179,7 @@
 
                 if check_write and not check_read:
                     message = "Write permissions require read permissions as well."
-                    return volumepermissions(request, volume_name=volume_name, message=message, initial_data=session['initial_data'])
+                    return volumepermissions(request, vol.volume_id, message=message, initial_data=session['initial_data'])
 
                 if data['write']:
                     if check_write:
@@ -223,20 +220,20 @@
                         fields = {'volumes_r':new_volumes_r}
                         db.update_user(check_username, **fields)
         else:
-            return volumepermissions(request, volume_name=volume_name, message="Invalid field entries.", initial_data=session['initial_data'])
+            return volumepermissions(request, vol.volume_id, message="Invalid field entries.", initial_data=session['initial_data'])
 
         session['new_change'] = "We've saved your new permissions."
-        session['next_url'] = '/syn/volume/' + volume_name + '/permissions'
+        session['next_url'] = '/syn/volume/' + str(vol.volume_id) + '/permissions'
         session['next_message'] = "Click here to see your volumes permissions."
         return HttpResponseRedirect('/syn/thanks') 
 
 #@verifyownership
 @authenticate
-def volumepermissions(request, volume_name, message="", initial_data=None):
-    session = request.session
-    username = session['login_email']
+def volumepermissions(request, volume_id, message="", initial_data=None):
+    session = request.session
+    username = session['login_email']
+    vol = db.read_volume( volume_id )
     #user = db.read_user(username)
-    vol = db.read_volume(volume_name)
 
     if not initial_data:
         rw_attrs = {'SyndicateUser.volumes_rw ==': vol.volume_id}
@@ -280,12 +277,12 @@
     return HttpResponse(t.render(c))
 
 @authenticate
-def viewvolume(request, volume_name):
+def viewvolume(request, volume_id):
 
     session = request.session
     username = session['login_email']
     user = db.read_user(username)
-    vol = db.read_volume(volume_name)
+    vol = db.read_volume( volume_id )
 
     if not vol:
         t = loader.get_template('viewvolume_failure.html')
@@ -317,66 +314,67 @@
 
 #@verifyownership
 @authenticate
-def activatevolume(request, volume_name):
-    session = request.session
-    username = session['login_email']
-    vol = db.read_volume(volume_name)
+def activatevolume(request, volume_id):
+
+    session = request.session
+    username = session['login_email']
+    vol = db.read_volume( volume_id )
 
     if request.method == "POST":
 
         form = libforms.Password(request.POST)
         if not form.is_valid():
             message = "Password required."
-            return volumesettings(request, volume_name=volume_name, message=message)
+            return volumesettings(request, vol.volume_id, message=message)
         # Check password hash
         hash_check = Volume.generate_password_hash(form.cleaned_data['password'], vol.volume_secret_salt)
         if hash_check != vol.volume_secret_salted_hash:
             message = "Incorrect password."
-            return volumesettings(request, volume_name=volume_name, message=message)
+            return volumesettings(request, vol.volume_id, message=message)
 
         fields = {'active':True}
-        db.update_volume(volume_name, **fields)
+        db.update_volume(vol.volume_id, **fields)
         session['new_change'] = "We've activated your volume."
-        session['next_url'] = '/syn/volume/' + volume_name
+        session['next_url'] = '/syn/volume/' + str(vol.volume_id)
         session['next_message'] = "Click here to go back to your volume."
         return HttpResponseRedirect('/syn/thanks') 
-    return HttpResponseRedirect('/syn/volume/' + volume_name)
-
-#@verifyownership
-@authenticate
-def deactivatevolume(request, volume_name):
-    session = request.session
-    username = session['login_email']
-    vol = db.read_volume(volume_name)
+    return HttpResponseRedirect('/syn/volume/' + str(vol.volume_id))
+
+#@verifyownership
+@authenticate
+def deactivatevolume(request, volume_id):
+    session = request.session
+    username = session['login_email']
+    vol = db.read_volume( volume_id )
 
     if request.method == "POST":
 
         form = libforms.Password(request.POST)
         if not form.is_valid():
             message = "Password required."
-            return volumesettings(request, volume_name=volume_name, message=message)
+            return volumesettings(request, vol.volume_id, message=message)
         # Check password hash
         hash_check = Volume.generate_password_hash(form.cleaned_data['password'], vol.volume_secret_salt)
         if hash_check != vol.volume_secret_salted_hash:
             message = "Incorrect password."
-            return volumesettings(request, volume_name=volume_name, message=message)
+            return volumesettings(request, vol.volume_id, message=message)
 
         fields = {'active':False}
-        db.update_volume(volume_name, **fields)
+        db.update_volume(vol.volume_id, **fields)
         session['new_change'] = "We've deactivated your volume."
-        session['next_url'] = '/syn/volume/' + volume_name
+        session['next_url'] = '/syn/volume/' + str(vol.volume_id)
         session['next_message'] = "Click here to go back to your volume."
         return HttpResponseRedirect('/syn/thanks')
-    return HttpResponseRedirect("/syn/volume/" + volume_name)
-
-#@verifyownership
-@authenticate
-def deletevolume(request, volume_name):
+    return HttpResponseRedirect("/syn/volume/" + str(vol.volume_id))
+
+#@verifyownership
+@authenticate
+def deletevolume(request, volume_id):
 
     @transactional(xg=True)
-    def multi_update(volume_name, usernames, usergateways, acquisitiongateways, replicagateways):
-        v_id = db.read_volume(volume_name).volume_id
-        db.delete_volume(volume_name)
+    def multi_update(vol, usernames, usergateways, acquisitiongateways, replicagateways):
+        v_id = vol.volume_id
+        db.delete_volume(v_id)
 
         for user in users:
             fields = {}
@@ -427,7 +425,7 @@
     session = request.session
     message = session.pop('message', "")
     username = session['login_email']
-    vol = db.read_volume(volume_name)
+    vol = db.read_volume( volume_id )
 
     if request.method == "POST":
 
@@ -443,18 +441,18 @@
                 rgs = db.list_replica_gateways_by_volume(vol.volume_id)
                 ugs = db.list_user_gateways_by_volume(vol.volume_id)
                 try:
-                    multi_update(volume_name, users, ugs, ags, rgs)
+                    multi_update(vol, users, ugs, ags, rgs)
                 except Exception as e:
                      logging.error("Unable to delete volume %s" % e)
                      session['message'] = "Unable to delete volume."
-                     return redirect('django_volume.views.deletevolume', volume_name=volume_name)
+                     return redirect('django_volume.views.deletevolume', volume_id=vol.volume_id)
                 session['new_change'] = "We've deleted your volume."
                 session['next_url'] = '/syn/volume/myvolumes/'
                 session['next_message'] = "Click here to go back to your volumes."
                 return HttpResponseRedirect('/syn/thanks')
             else:
                 session['message'] = "Invalid password"
-                return redirect('django_volume.views.deletevolume', volume_name=volume_name)
+                return redirect('django_volume.views.deletevolume', volume_id=vol.volume_id)
     else:
         form = forms.DeleteVolume()
         t = loader.get_template('deletevolume.html')
@@ -464,14 +462,14 @@
 
 #@verifyownership
 @authenticate
-def changegateways_ag(request, volume_name):
-    session = request.session
-    username = session['login_email']
-    vol = db.read_volume(volume_name)
+def changegateways_ag(request, volume_id):
+    session = request.session
+    username = session['login_email']
+    vol = db.read_volume( volume_id )
 
     @transactional(xg=True)
-    def update(vname, gnames, vfields, gfields):
-        db.update_volume(vname, **vfields)
+    def update(v_id, gnames, vfields, gfields):
+        db.update_volume(v_id, **vfields)
         for g, gfield in zip(gnames, gfields):
             db.update_acquisition_gateway(g, **gfield)
 
@@ -479,12 +477,12 @@
         passwordform = libforms.Password(request.POST)
         if not passwordform.is_valid():
             message = "Password required."
-            return volumesettings(request, volume_name, message, initial_data_rg=session['initial_rg'], initial_data_ag=session['initial_ag'])
+            return volumesettings(request, vol.volume_id, message, initial_data_rg=session['initial_rg'], initial_data_ag=session['initial_ag'])
         else:
             hash_check = Volume.generate_password_hash(passwordform.cleaned_data['password'], vol.volume_secret_salt)
             if hash_check != vol.volume_secret_salted_hash:
                 message = "Incorrect password."
-                return volumesettings(request, volume_name, message, initial_data_rg=session['initial_rg'], initial_data_ag=session['initial_ag'])
+                return volumesettings(request, vol.volume_id, message, initial_data_rg=session['initial_rg'], initial_data_ag=session['initial_ag'])
 
         GatewayFormset = formset_factory(forms.Gateway, extra=0)
         formset = GatewayFormset(request.POST)
@@ -500,7 +498,7 @@
                 remove_gateway_names.append(data['g_name'])
                 remove_gateway_ids.append(g.ag_id)
         if not remove_gateways:
-            return redirect('django_volume.views.volumesettings', volume_name=volume_name)
+            return redirect('django_volume.views.volumesettings', volume_id=vol.volume_id)
     
         new_ags = list(set(vol.ag_ids) - set(remove_gateway_ids))
         vfields = {'ag_ids':new_ags}
@@ -511,29 +509,29 @@
             new_vol_ids.remove(vol.volume_id)
             gfields.append({"volume_ids":new_vol_ids})
         try:
-            update(volume_name, remove_gateway_names, vfields, gfields)
+            update(vol.volume_id, remove_gateway_names, vfields, gfields)
         except Exception as e:
             message = "Unable to update volume or AG's."
-            return volumesettings(request, volume_name, message, initial_data_rg=session['initial_rg'], initial_data_ag=session['initial_ag'])
+            return volumesettings(request, vol.volume_id, message, initial_data_rg=session['initial_rg'], initial_data_ag=session['initial_ag'])
         session['new_change'] = "We've updated your volume."
-        session['next_url'] = '/syn/volume/' + volume_name + '/settings'
+        session['next_url'] = '/syn/volume/' + str(vol.volume_id)+ '/settings'
         session['next_message'] = "Click here to go back to your volume."
         return HttpResponseRedirect('/syn/thanks')
 
     else:
-        return redirect('django_volume.views.volumesettings', volume_name=volume_name)
-
-
-#@verifyownership
-@authenticate
-def changegateways_rg(request, volume_name):
-    session = request.session
-    username = session['login_email']
-    vol = db.read_volume(volume_name)
+        return redirect('django_volume.views.volumesettings', volume_id=vol.volume_id)
+
+
+#@verifyownership
+@authenticate
+def changegateways_rg(request, volume_id):
+    session = request.session
+    username = session['login_email']
+    vol = db.read_volume( volume_id )
 
     @transactional(xg=True)
-    def update(vname, gnames, vfields, gfields):
-        db.update_volume(vname, **vfields)
+    def update(v_id, gnames, vfields, gfields):
+        db.update_volume(v_id, **vfields)
         for g, gfield in zip(gnames, gfields):
             db.update_replica_gateway(g, **gfield)
 
@@ -541,12 +539,12 @@
         passwordform = libforms.Password(request.POST)
         if not passwordform.is_valid():
             message = "Password required."
-            return volumesettings(request, volume_name, message, initial_data_rg=session['initial_rg'], initial_data_ag=session['initial_ag'])
+            return volumesettings(request, vol.volume_id, message, initial_data_rg=session['initial_rg'], initial_data_ag=session['initial_ag'])
         else:
             hash_check = Volume.generate_password_hash(passwordform.cleaned_data['password'], vol.volume_secret_salt)
             if hash_check != vol.volume_secret_salted_hash:
                 message = "Incorrect password."
-                return volumesettings(request, volume_name, message, initial_data_rg=session['initial_rg'], initial_data_ag=session['initial_ag'])
+                return volumesettings(request, vol.volume_id, message, initial_data_rg=session['initial_rg'], initial_data_ag=session['initial_ag'])
 
         GatewayFormset = formset_factory(forms.Gateway, extra=0)
         formset = GatewayFormset(request.POST)
@@ -562,7 +560,7 @@
                 remove_gateway_names.append(data['g_name'])
                 remove_gateway_ids.append(g.rg_id)
         if not remove_gateways:
-            return redirect('django_volume.views.volumesettings', volume_name=volume_name)
+            return redirect('django_volume.views.volumesettings', volume_id=vol.volume_id)
     
         new_rgs = list(set(vol.rg_ids) - set(remove_gateway_ids))
         vfields = {'rg_ids':new_rgs}
@@ -573,21 +571,21 @@
             new_vol_ids.remove(vol.volume_id)
             gfields.append({"volume_ids":new_vol_ids})
         try:
-            update(volume_name, remove_gateway_names, vfields, gfields)
+            update(vol.volume_id, remove_gateway_names, vfields, gfields)
         except Exception as e:
             message = "Unable to update volume or RG's."
-            return volumesettings(request, volume_name, message, initial_data_rg=session['initial_rg'], initial_data_ag=session['initial_ag'])
+            return volumesettings(request, vol.volume_id, message, initial_data_rg=session['initial_rg'], initial_data_ag=session['initial_ag'])
         session['new_change'] = "We've updated your volume."
-        session['next_url'] = '/syn/volume/' + volume_name + '/settings'
+        session['next_url'] = '/syn/volume/' + str(vol.volume_id) + '/settings'
         session['next_message'] = "Click here to go back to your volume."
         return HttpResponseRedirect('/syn/thanks')
 
     else:
-        return redirect('django_volume.views.volumesettings', volume_name=volume_name)
-
-#@verifyownership
-@authenticate
-def volumesettings(request, volume_name, message="", old_data=None, initial_data_rg=None, initial_data_ag=None):
+        return redirect('django_volume.views.volumesettings', volume_id=vol.volume_id)
+
+#@verifyownership
+@authenticate
+def volumesettings(request, volume_id, message="", old_data=None, initial_data_rg=None, initial_data_ag=None):
     '''
     old_data is for keeping state while changing the description when the password is wrong,
     no password is entered, etc.
@@ -597,7 +595,7 @@
 
     session = request.session
     username = session['login_email']
-    vol = db.read_volume(volume_name)
+    vol = db.read_volume( volume_id )
 
     if not initial_data_ag:
         initial_data_ag = []
@@ -644,50 +642,50 @@
 
 #@verifyownership
 @authenticate
-def volumeprivacy(request, volume_name):
-    session = request.session
-    username = session['login_email']
-    vol = db.read_volume(volume_name)
+def volumeprivacy(request, volume_id):
+    session = request.session
+    username = session['login_email']
+    vol = db.read_volume( volume_id )
+
     if request.POST:
 
         form = libforms.Password(request.POST)
         if not form.is_valid():
             message = "Password required."
-            return volumesettings(request, volume_name=volume_name, message=message)
+            return volumesettings(request, vol.volume_id, message=message)
         # Check password hash
         hash_check = Volume.generate_password_hash(form.cleaned_data['password'], vol.volume_secret_salt)
         if hash_check != vol.volume_secret_salted_hash:
             message = "Incorrect password."
-            return volumesettings(request, volume_name=volume_name, message=message)
+            return volumesettings(request, vol.volume_id, message=message)
 
         if vol.private:
             fields = {"private":False}
-            db.update_volume(volume_name, **fields)
+            db.update_volume(vol.volume_id, **fields)
             session['new_change'] = "We've publicized your volume."
-            session['next_url'] = '/syn/volume/' + volume_name
+            session['next_url'] = '/syn/volume/' + str(vol.volume_id)
             session['next_message'] = "Click here to go back to your volume."
             return HttpResponseRedirect('/syn/thanks')
         else:
             fields = {"private":True}
-            db.update_volume(volume_name, **fields)
+            db.update_volume(vol.volume_id, **fields)
             session['new_change'] = "We've privatized your volume."
-            session['next_url'] = '/syn/volume/' + volume_name
+            session['next_url'] = '/syn/volume/' + str(vol.volume_id)
             session['next_message'] = "Click here to go back to your volume."
             return HttpResponseRedirect('/syn/thanks')
 
     else:
-        return HttpResponseRedirect("/syn/volume/" + volume_name)
-
-#@verifyownership
-@authenticate
-def changevolume(request, volume_name):
-    session = request.session
-    username = session['login_email']
-
-    vol = db.read_volume(volume_name)
+        return HttpResponseRedirect("/syn/volume/" + str(vol.volume_id))
+
+#@verifyownership
+@authenticate
+def changevolume(request, volume_id):
+    session = request.session
+    username = session['login_email']
+    vol = db.read_volume( volume_id )
 
     if request.method != "POST":
-        return HttpResponseRedirect('/syn/volume/' + volume_name + '/settings')
+        return HttpResponseRedirect('/syn/volume/' + str(vol.volume_id) + '/settings')
 
 
     form = libforms.Password(request.POST)
@@ -701,7 +699,7 @@
             old_data['desc'] = ""
         else:
             old_data['desc'] = desc_form.cleaned_data['description']
-        return volumesettings(request, volume_name=volume_name, message=message, old_data=old_data)
+        return volumesettings(request, vol.volume_id, message=message, old_data=old_data)
     # Check password hash
     hash_check = Volume.generate_password_hash(form.cleaned_data['password'], vol.volume_secret_salt)
     if hash_check != vol.volume_secret_salted_hash:
@@ -711,55 +709,55 @@
             old_data['desc'] = ""
         else:
             old_data['desc'] = desc_form.cleaned_data['description']
-        return volumesettings(request, volume_name=volume_name, message=message, old_data=old_data)
+        return volumesettings(request, vol.volume_id, message=message, old_data=old_data)
 
     if not desc_form.is_valid():
         message = "Invalid description field entries."
-        return volumesettings(request, volume_name=volume_name, message=message)
+        return volumesettings(request, vol.volume_id, message=message)
 
     kwargs = {}
     if desc_form.cleaned_data['description']:
         kwargs['description'] = desc_form.cleaned_data['description']
-    db.update_volume(volume_name, **kwargs)
+    db.update_volume(vol.volume_id, **kwargs)
     session['new_change'] = "We've changed your volume description."
-    session['next_url'] = '/syn/volume/' + volume_name
+    session['next_url'] = '/syn/volume/' + str(vol.volume_id)
     session['next_message'] = "Click here to go back to your volume."
     return HttpResponseRedirect('/syn/thanks')
 
 #@verifyownership
 @authenticate
-def changevolumepassword(request, volume_name):
-    session = request.session
-    username = session['login_email']
-    vol = db.read_volume(volume_name)
+def changevolumepassword(request, volume_id):
+    session = request.session
+    username = session['login_email']
+    vol = db.read_volume( volume_id )
 
     if request.method != "POST":
-        return HttpResponseRedirect('/syn/volume/' + volume_name + '/settings')
+        return HttpResponseRedirect('/syn/volume/' + str(vol.volume_id) + '/settings')
 
     form = libforms.ChangePassword(request.POST)
     if not form.is_valid():
         message = "You must fill out all password fields."
-        return volumesettings(request, volume_name=volume_name, message=message)
+        return volumesettings(request, vol.volume_id, message=message)
     else:
 
         # Check password hash
         hash_check = Volume.generate_password_hash(form.cleaned_data['oldpassword'], vol.volume_secret_salt)
         if hash_check != vol.volume_secret_salted_hash:
             message = "Incorrect password."
-            return volumesettings(request, volume_name=volume_name, message=message)
+            return volumesettings(request, vol.volume_id, message=message)
         elif form.cleaned_data['newpassword_1'] != form.cleaned_data['newpassword_2']:
             message = "Your new passwords did not match each other."
-            return volumesettings(request, volume_name=volume_name, message=message)
+            return volumesettings(request, vol.volume_id, message=message)
 
         # Ok change password 
         kwargs = {}
         new_volume_secret_salt, new_volume_secret_salted_hash = Volume.generate_volume_secret(form.cleaned_data['newpassword_1'])
         kwargs['volume_secret_salted_hash'] = new_volume_secret_salted_hash
         kwargs['volume_secret_salt'] = new_volume_secret_salt
-        db.update_volume(volume_name, **kwargs)
+        db.update_volume(vol.volume_id, **kwargs)
 
         session['new_change'] = "We've changed your volume's password."
-        session['next_url'] = '/syn/volume/' + volume_name
+        session['next_url'] = '/syn/volume/' + str(vol.volume_id)
         session['next_message'] = "Click here to go back to your volume."
         return HttpResponseRedirect('/syn/thanks')
 
@@ -785,28 +783,6 @@
             kwargs['description'] = form.cleaned_data['description']
             kwargs['volume_secret'] = form.cleaned_data['password']
             kwargs['private'] = form.cleaned_data['private']
-<<<<<<< HEAD
-=======
-            user = db.read_user(username)
-            try:
-                volume_key = db.create_volume(user, **kwargs)
-            except:
-                form = forms.CreateVolume()
-                message = "Unable to create volume: does your volume name use an extended alphabet?"
-                t = loader.get_template('createvolume.html')
-                c = RequestContext(request, {'username':username,'form':form, 'message':message})
-                return HttpResponse(t.render(c))
-            vol = volume_key.get()
-
-            # Update user volume fields (o and rw)
-            new_volumes_o = user.volumes_o
-            new_volumes_rw = user.volumes_rw
-
-            v_id = vol.volume_id
-
-            new_volumes_o.append(v_id)
-            new_volumes_rw.append(v_id)
->>>>>>> 64befd0c
 
             try:
                volume_key = db.create_volume(username, **kwargs)
@@ -821,27 +797,7 @@
 
             now_sec, now_nsec = clock_gettime()
 
-            # Create root for volume
-<<<<<<< HEAD
-            rc = db.make_root( volume,
-                               ftype=MSENTRY_TYPE_DIR,
-                               fs_path="/",
-                               url="http://localhost:32780/",
-                               version=1,
-                               ctime_sec=1360015114,
-                               ctime_nsec=0,
-                               mtime_sec=1360015114,
-                               mtime_nsec=0,
-                               owner_id=volume.owner_id,
-                               acting_owner_id=volume.owner_id,
-                               volume_id=volume.volume_id,
-                               mode=0777,
-                               size=4096,
-                               max_read_freshness=5000,
-                               max_write_freshness=0
-                             )
-=======
-            rc = db.make_root(vol,
+            rc = db.make_root(volume,
                               ftype=MSENTRY_TYPE_DIR,
                               fs_path="/",
                               url="http://syndicate-metadata.appspot.com",
@@ -850,15 +806,14 @@
                               ctime_nsec=now_nsec,
                               mtime_sec=now_sec,
                               mtime_nsec=now_nsec,
-                              owner_id=vol.owner_id,
-                              acting_owner_id=vol.owner_id,
-                              volume_id=vol.volume_id,
+                              owner_id=volume.owner_id,
+                              acting_owner_id=volume.owner_id,
+                              volume_id=volume.volume_id,
                               mode=0755,
                               size=4096,
                               max_read_freshness=5000,
                               max_write_freshness=0
                             )
->>>>>>> 64befd0c
 
             session['new_change'] = "Your new volume is ready."
             session['next_url'] = '/syn/volume/myvolumes/'
