'''

All of these views are predicated on the user already being logged in to
valid session.

djago_ag/views.py
John Whelchel
Summer 2013

These are the views for the Acquisition Gateway section of the administration
site. They are all decorated with @authenticate to make sure that a user is 
logged in; if not, they are redirected to the login page. Some are decorated
with precheck, a decorator that makes sure the passed g_name and passwords
are valid.

'''
import logging
import json

from django.http import HttpResponse, HttpResponseRedirect
from django.shortcuts import redirect

from django.template import Context, loader, RequestContext
from django.views.decorators.csrf import csrf_exempt
from django.forms.formsets import formset_factory

from django_lib.auth import authenticate
from django_lib.decorators import precheck
from django_lib import gatewayforms
from django_lib import forms as libforms

from storage.storagetypes import transactional
import storage.storage as db

from MS.volume import Volume
from MS.user import SyndicateUser as User
from MS.gateway import AcquisitionGateway as AG


# This is the view to be redirected to when precheck fails; i.e.
# the given password or g_name is wrong.
PRECHECK_REDIRECT = 'django_ag.views.viewgateway'



@authenticate
def viewgateway(request, g_id=0):
    '''
    The view for viewing and changing any of the main settings on any AG. Passes
    forms for changing different settings, and the volumes attached to the gateway.
    '''
    session = request.session
    username = session['login_email']
    g_id = int(g_id)

    # Check for passed error messages or inital data from session-state.
    message = session.pop('message', "")
    ag_initial_data = session.get('ag_initial_data', [])

    # Make sure this gateway actually exists.
    g = db.read_acquisition_gateway(g_id)
    if not g:
        logging.error("Error reading gateway %s : Does not exist." % (g_id))
        message = "No acquisition gateway with the ID %s exists." % g_id
        t = loader.get_template("gateway_templates/viewgateway_failure.html")
        c = Context({'message':message, 'username':username})
        return HttpResponse(t.render(c))

    # Create forms for chaning location, adding volumes,
    # changing password, getting password, and changing config
    location_form = gatewayforms.ModifyGatewayLocation(initial={'host':g.host,
                                                                'port':g.port})
    add_form = gatewayforms.GatewayAddVolume()
    json_form = gatewayforms.ModifyGatewayConfig()
    password_form = libforms.Password()
    change_password_form = libforms.ChangePassword()

    # Get all attached volumes and their respective owners
    owners = []
    vols = []
    for v_id in g.volume_ids:
        vol = db.read_volume( v_id )
        if not vol:
            logging.error("Volume ID in gateways volume_ids does not map to volume. Gateway: %s" % g_name)
        else:
            vols.append(vol)
            attrs = {"SyndicateUser.owner_id ==":vol.owner_id}
            owners.append(db.get_user(attrs))

    # Create formatted data based on vols for the formset, if not passed in state.
    if not ag_initial_data:
        for v in vols:
<<<<<<< HEAD
            initial_data.append({'volume_id':v.volume_id,
=======
            ag_initial_data.append({'volume_name':v.name,
>>>>>>> dec341cb
                                 'remove':False})
    session['ag_initial_data'] = ag_initial_data

    VolumeFormSet = formset_factory(gatewayforms.GatewayRemoveVolume, extra=0)
    if ag_initial_data:
        formset = VolumeFormSet(initial=ag_initial_data)
    else:
        formset = None

    vol_owners = zip(vols, owners)

    t = loader.get_template("gateway_templates/viewacquisitiongateway.html")
    c = RequestContext(request, {'username':username,
                        'gateway':g,
                        'message':message,
                        'vol_owners':vol_owners,
                        'location_form':location_form,
                        'add_form':add_form,
                        'json_form':json_form,
                        'remove_forms':formset,
                        'password_form':password_form,
                        'change_password_form':change_password_form})
    return HttpResponse(t.render(c))

@authenticate
@precheck("AG", PRECHECK_REDIRECT)
def changejson(request, g_id):
    '''
    Handler for changing json config file.
    '''
    session = request.session
    username = session['login_email']
    g_id = int(g_id)

    form = gatewayforms.ModifyGatewayConfig(request.POST)
    if form.is_valid():
        g = db.read_acquisition_gateway(g_id)
        if not g:
            session['message'] = "Gateway with ID {} does not exist.".format(g_id)
            return redirect('django_ag.views.viewgateway', g_id)

        # Verify upload success
        if 'json_config' not in request.FILES:
            session['message'] = "No uploaded file."
            return redirect('django_ag.views.viewgateway', g_id)
        if request.FILES['json_config'].multiple_chunks():
            session['message'] = "Uploaded file too large; please make smaller than 2.5M"
            return redirect('django_ag.views.viewgateway', g_id)
        config = request.FILES['json_config'].read()

        # Verify JSON format
        fields = {}
        try:
            fields['json_config'] = json.loads(config)
        except Exception as e:
            # File didn't read as JSON: try adding quotes on both sides just in case.
            logging.info("Possible JSON load error: %s" % e)
            try:
                fields['json_config'] = json.loads("\"" + config + "\"")
            except Exception as e:
                logging.error("Definite JSON load error %s" % e)
                session['message'] = "Error parsing given JSON text."
                return redirect('django_ag.views.viewgateway', g_id)

        # Update and redirect
        db.update_acquisition_gateway(g_id, **fields)
        session['new_change'] = "We've changed your gateways's JSON configuration."
        session['next_url'] = '/syn/AG/viewgateway/' + g_id
        session['next_message'] = "Click here to go back to your gateway."
        return HttpResponseRedirect('/syn/thanks')

    else:
        session['message'] = "Invalid form. Did you upload a file?"
        return redirect('django_ag.views.viewgateway', g_id)

@authenticate
def changepassword(request, g_id):
    '''
    Handler for changing gateway password. Since it can't use precheck because of password reasons,
    must verify POST-ness itself.
    '''
    session = request.session
    username = session['login_email']
    g_id = int(g_id)


    # Precheck
    if request.method != "POST":
        return HttpResponseRedirect('/syn/AG/viewgateway/' + g_id)

    try:
        g = db.read_acquisition_gateway(g_id)
        if not g:
            raise Exception("No gateway exists.")
    except Exception as e:
        logging.error("Error reading gateway with ID %d : Exception: %s" % (g_id, e))
        message = "No acquisition gateway with the ID %d exists." % g_id
        t = loader.get_template("gateway_templates/viewgateway_failure.html")
        c = Context({'message':message, 'username':username})
        return HttpResponse(t.render(c))



    form = libforms.ChangePassword(request.POST)

    if not form.is_valid():
        session['message'] = "You must fill out all password fields."
        return redirect('django_ag.views.viewgateway', g_id)
    else:
        # Check password hash
        if not AG.authenticate(g, form.cleaned_data['oldpassword']):
            session['message'] = "Incorrect password."
            return redirect('django_ag.views.viewgateway', g_id)
        elif form.cleaned_data['newpassword_1'] != form.cleaned_data['newpassword_2']:
            session['message'] = "Your new passwords did not match each other."
            return redirect('django_ag.views.viewgateway', g_id)
        # Ok to change password, then redirect
        else:
            new_hash = AG.generate_password_hash(form.cleaned_data['newpassword_1'])
            fields = {'ms_password_hash':new_hash}
            try:
                db.update_acquisition_gateway(g_id, **fields)
            except Exception as e:
                logging.error("Unable to update acquisition gateway %d. Exception %s" % (g_id, e))
                session['message'] = "Unable to update gateway."
                return redirect('django_ag.views.viewgateway', g_id)

            session['new_change'] = "We've changed your gateways's password."
            session['next_url'] = '/syn/AG/viewgateway/' + g_id
            session['next_message'] = "Click here to go back to your gateway."
            return HttpResponseRedirect('/syn/thanks')



@authenticate
@precheck("AG", PRECHECK_REDIRECT)
def addvolume(request, g_id):
    '''
    Handler for adding a volume to the gateay.
    '''

    # This is a helper method that isolates the @transactional decorator, speeding
    # up the code when it doesn't reach update() in this view and allowing for
    # errors that would break in GAE if the decorator was applied to the entire view.
    @transactional(xg=True)
<<<<<<< HEAD
    def update(v_id, gname, vfields, gfields):
        db.update_volume(v_id, **vfields)
        db.update_acquisition_gateway(g_name, **gfields)
        session.pop('initial_data')
=======
    def update(v_id, g_id, vfields, gfields):
        db.update_volume(v_id, **vfields)
        db.update_acquisition_gateway(g_id, **gfields)
        session.pop('ag_initial_data')
>>>>>>> dec341cb

    session = request.session
    username = session['login_email']
    g_id = int(g_id)

    form = gatewayforms.GatewayAddVolume(request.POST)
    if form.is_valid():
<<<<<<< HEAD
        volume = db.get_volume_by_name( form.cleaned_data['volume_name'] )
        if not volume:
=======
        attrs = {"Volume.name ==":form.cleaned_data['volume_name'].strip().replace(" ", "_")}
        vols = db.list_volumes(attrs, limit=1)
        if vols:
            volume = vols[0]
            logging.info(volume)
        else:
>>>>>>> dec341cb
            session['message'] = "The volume %s doesn't exist." % form.cleaned_data['volume_name']
            return redirect('django_ag.views.viewgateway', g_id)

        gateway = db.read_acquisition_gateway(g_id)

        # Prepare upcoming volume state
        if volume.ag_ids:
            new_ags = volume.ag_ids[:]
            new_ags.append(gateway.ag_id)
        else:
            new_ags = [gateway.g_id]
        vfields = {'ag_ids':new_ags}

        # Preare upcoming AG state
        old_vids = gateway.volume_ids
        new_vid = volume.volume_id
        if new_vid in old_vids:
            session['message'] = "That volume is already attached to this gateway!"
            return redirect('django_ag.views.viewgateway', g_id)
        if old_vids:
            old_vids.append(new_vid)
            new_vids = old_vids
        else:
            new_vids = [new_vid]

        # Update and redirect    
        try:
            gfields={'volume_ids':new_vids}
<<<<<<< HEAD
            update(volume.volume_id, g_name, vfields, gfields)
=======
            update(volume.volume_id, g_id, vfields, gfields)
>>>>>>> dec341cb
        except Exception as e:
            logging.error("Unable to update acquisition gateway %s or volume %s. Exception %s" % (gateway.ms_username, form.cleaned_data['volume_name'], e))
            session['message'] = "Unable to update gateway."
            return redirect('django_ag.views.viewgateway', g_id)
        session['new_change'] = "We've updated your AG's volumes."
        session['next_url'] = '/syn/AG/viewgateway/' + g_id
        session['next_message'] = "Click here to go back to your gateway."
        return HttpResponseRedirect('/syn/thanks')
    else:
        session['message'] = "Invalid entries for adding volumes."
        return redirect('django_ag.views.viewgateway', g_id)

@authenticate
@precheck("AG", PRECHECK_REDIRECT)
def removevolumes(request, g_id):
    '''
    This handler allows removal of one or many volumes from an Aqcquisition
    Gateway. It calls multi_update() as a helper method to allow transactional
    updates to the database.
    '''
    # This is a helper method that isolates the @transactional decorator, speeding
    # up the code when it doesn't reach update() in this view and allowing for
    # errors that would break in GAE if the decorator was applied to the entire view.
    # It updates multiple volumes at once
    @transactional(xg=True)
<<<<<<< HEAD
    def multi_update(v_ids, gname, vfields, gfields):

        for v_id, vfield in zip(v_ids, vfields):
            db.update_volume(v_id, **vfield)
        db.update_acquisition_gateway(g_name, **gfields)
        session.pop('initial_data')
=======
    def multi_update(v_ids, g_id, vfields, gfields):

        for v_id, vfield in zip(v_ids, vfields):
            db.update_volume(v_id, **vfield)
        db.update_acquisition_gateway(g_id, **gfields)
        session.pop('ag_initial_data')
>>>>>>> dec341cb


    session = request.session
    username = session['login_email']
    g_id = int(g_id)

    VolumeFormSet = formset_factory(gatewayforms.GatewayRemoveVolume, extra=0)
    formset = VolumeFormSet(request.POST)

    # This call is not checked because the formset will always be valid (readonly widgets)
    formset.is_valid()

    volume_ids_to_be_removed = []
    new_ags_set = []

    initial_and_forms = zip(session.get('ag_initial_data', []), formset.forms)
    for i, f in initial_and_forms:

        if f.cleaned_data['remove']:
<<<<<<< HEAD
            vol = db.get_volume_by_name(i['volume_name'])
=======
            attrs = {"Volume.name ==":i['volume_name']}
            vols = db.list_volumes(attrs, limit=1)
            vol = vols[0]
>>>>>>> dec341cb

            # update each volume's new AG list
            new_ags = vol.ag_ids[:]
            new_ags.remove(int(g_id))
            new_ags_set.append({'ag_ids':new_ags})

            # update info for AG update
            volume_ids_to_be_removed.append(vol.volume_id)

    if not volume_ids_to_be_removed:
        session['message'] = "You must select at least one volume to remove."
        return redirect('django_ag.views.viewgateway', g_id)

    old_vids = set(db.read_acquisition_gateway(g_id).volume_ids)
    new_vids = list(old_vids - set(volume_ids_to_be_removed))
    gfields = {'volume_ids':new_vids}
    try:
<<<<<<< HEAD
        multi_update(volume_ids_to_be_removed, g_name, new_ags_set, gfields)
=======
        multi_update(volume_ids_to_be_removed, g_id, new_ags_set, gfields)
>>>>>>> dec341cb
    except Exception as e:
        logging.error("Unable to update acquisition gateway %s. Exception %s" % (g_id, e))
        session['message'] = "Unable to update gateway."
        return redirect('django_ag.views.viewgateway', g_id)
    session['new_change'] = "We've updated your AG's volumes."
    session['next_url'] = '/syn/AG/viewgateway/' + g_id
    session['next_message'] = "Click here to go back to your gateway."
    return HttpResponseRedirect('/syn/thanks')


@authenticate
@precheck("AG", PRECHECK_REDIRECT)
def changelocation(request, g_id):
    '''
    Handler for changing the host:port of the gateway.
    '''
    session = request.session
    username = session['login_email']
    g_id = int(g_id)
        

    form = gatewayforms.ModifyGatewayLocation(request.POST)
    if form.is_valid():
        new_host = form.cleaned_data['host']
        new_port = form.cleaned_data['port']
        fields = {'host':new_host, 'port':new_port}

        # Update and redirect
        try:
            db.update_acquisition_gateway(g_id, **fields)
        except Exception as e:
            logging.error("Unable to update AG: %d. Error was %s." % (g_id, e))
            session['message'] = "Error. Unable to change acquisition gateway."
            return redirect('django_ag.views.viewgateway', g_id)

        session['new_change'] = "We've updated your AG."
        session['next_url'] = '/syn/AG/viewgateway/' + g_id
        session['next_message'] = "Click here to go back to your gateway."
        return HttpResponseRedirect('/syn/thanks')
    else:
        session['message'] = "Invalid form entries for gateway location."
        return redirect('django_ag.views.viewgateway', g_id)

@authenticate
def allgateways(request):
    '''
    View to look at all AG's in a tabular format, with owners and attached volumes.
    '''
    session = request.session
    username = session['login_email']

    # Get gateways
    try:
        qry = db.list_acquisition_gateways()
    except:
        qry = []
    gateways = []
    for g in qry:
        gateways.append(g)

    # Get volumes and owners
    vols = []
    g_owners = []
    for g in gateways:
        volset = []
        for v in g.volume_ids:
            volset.append(db.read_volume(v))
        vols.append(volset)
        attrs = {"SyndicateUser.owner_id ==":g.owner_id}
        g_owners.append(db.get_user(attrs))


    gateway_vols_owners = zip(gateways, vols, g_owners)
    t = loader.get_template('gateway_templates/allacquisitiongateways.html')
    c = RequestContext(request, {'username':username, 'gateway_vols_owners':gateway_vols_owners})
    return HttpResponse(t.render(c))

@authenticate
def create(request):
    '''
    View to handle creation of AG's
    '''
    session = request.session
    username = session['login_email']
    user = db.read_user( username )

    # Helper method used to simplify error-handling. When fields are entered incorrectly,
    # a session message is set and this method is called.
    def give_create_form(username, session):
        message = session.pop('message', "")
        form = gatewayforms.CreateAG()
        t = loader.get_template('gateway_templates/create_acquisition_gateway.html')
        c = RequestContext(request, {'username':username,'form':form, 'message':message})
        return HttpResponse(t.render(c))

    if request.POST:
        # Validate input forms
        form = gatewayforms.CreateAG(request.POST, request.FILES)
        if form.is_valid():
            kwargs = {}

            # Try and load JSON config file/data, if present. First check uploaded files, then
            # the text box.
            if "json_config" in request.FILES:
                if request.FILES['json_config'].multiple_chunks():
                    session['message'] = "Uploaded file too large; please make smaller than 2.5M"
                    return give_create_form(username, session)
                config = request.FILES['json_config'].read()
                try:
                    kwargs['json_config'] = json.loads(config)
                except Exception as e:
                    logging.info("Possible JSON load error: %s" % e)
                    try:
                        kwargs['json_config'] = json.loads("\"" + config + "\"")
                    except Exception as e:
                        logging.error("Definite JSON load error %s" % e)
                        session['message'] = "Error parsing given JSON text."
                        return give_create_form(username, session)

            # No upload, check text box.
            elif "json_config_text" in form.cleaned_data:
                try:
                    kwargs['json_config'] = json.loads(form.cleaned_data['json_config_text'])
                except Exception as e:
                    logging.info("Possible JSON load error: %s" % e)
                    try:
                        kwargs['json_config'] = json.loads("\"" + str(form.cleaned_data['json_config_text']) + "\"")
                    except Exception as e:
                        logging.error("Definite JSON load error %s" % e)
                        session['message'] = "Error parsing given JSON text."
                        return give_create_form(username, session)


            try:
                kwargs['ms_username'] = form.cleaned_data['g_name']
                kwargs['port'] = form.cleaned_data['port']
                kwargs['host'] = form.cleaned_data['host']
                kwargs['ms_password'] = form.cleaned_data['g_password']
                new_ag = db.create_acquisition_gateway(user, **kwargs)
            except Exception as E:
                session['message'] = "AG creation error: %s" % E
                return give_create_form(username, session)

            session['new_change'] = "Your new gateway is ready."
            session['next_url'] = '/syn/AG/allgateways'
            session['next_message'] = "Click here to see your acquisition gateways."
            return HttpResponseRedirect('/syn/thanks/')
        else:
            # Prep returned form values (so they don't have to re-enter stuff)

            if 'g_name' in form.errors:
                oldname = ""
            else:
                oldname = request.POST['g_name']
            if 'host' in form.errors:
                oldhost = ""
            else:
                oldhost = request.POST['host']
            if 'port' in form.errors:
                oldport = ""
            else:
                oldport = request.POST['port']
            oldjson = request.POST['json_config_text']
            # Prep error message
            message = "Invalid form entry: "

            for k, v in form.errors.items():
                message = message + "\"" + k + "\"" + " -> " 
                for m in v:
                    message = message + m + " "

            # Give them the form again
            form = gatewayforms.CreateAG(initial={'g_name': oldname,
                                       'host': oldhost,
                                       'port': oldport,
                                       'json_config_text':oldjson,
                                       })
            t = loader.get_template('gateway_templates/create_acquisition_gateway.html')
            c = RequestContext(request, {'username':username,'form':form, 'message':message})
            return HttpResponse(t.render(c))

    else:
        # Not a POST, give them blank form
        return give_create_form(username, session)

@authenticate
def delete(request, g_id):
    '''
    View for deleting AG.
    '''

    # Helper method used to simplify error-handling. When fields are entered incorrectly,
    # a session message is set and this method is called.
    def give_delete_form(username, g, session):
        message = session.pop('message', "")
        form = gatewayforms.DeleteGateway()
        t = loader.get_template('gateway_templates/delete_acquisition_gateway.html')
        c = RequestContext(request, {'username':username, 'g':g, 'form':form, 'message':message})
        return HttpResponse(t.render(c))



    session = request.session
    username = session['login_email']
    g_id = int(g_id)

    ag = db.read_acquisition_gateway(g_id)
    if not ag:
        t = loader.get_template('gateway_templates/delete_acquisition_gateway_failure.html')
        c = RequestContext(request, {'username':username})
        return HttpResponse(t.render(c))

    if request.POST:
        # Validate input forms
        form = gatewayforms.DeleteGateway(request.POST)
        if form.is_valid():
            if not AG.authenticate(ag, form.cleaned_data['g_password']):
                session['message'] = "Incorrect Acquisition Gateway password"
                return give_delete_form(username, ag, session)
            if not form.cleaned_data['confirm_delete']:
                session['message'] = "You must tick the delete confirmation box."
                return give_delete_form(username, ag, session)
            
            db.delete_acquisition_gateway(g_id)
            session['new_change'] = "Your gateway has been deleted."
            session['next_url'] = '/syn/AG/allgateways'
            session['next_message'] = "Click here to see all acquisition gateways."
            return HttpResponseRedirect('/syn/thanks/')

        # Invalid forms
        else:  
            # Prep error message
            session['message'] = "Invalid form entry: "

            for k, v in form.errors.items():
                session['message'] = session['message'] + "\"" + k + "\"" + " -> " 
                for m in v:
                    session['message'] = session['message'] + m + " "

            return give_delete_form(username, ag, session)
    else:
        # Not a POST, give them blank form
        return give_delete_form(username, ag, session)


@csrf_exempt
@authenticate
def urlcreate(request, g_name, g_password, host, port, volume_name="",):
    '''
    For debugging purposes only, allows creation of AG via pure URL
    '''
    session = request.session
    username = session['login_email']

    kwargs = {}

    kwargs['port'] = int(port)
    kwargs['host'] = host
    kwargs['ms_username'] = g_name
    kwargs['ms_password'] = g_password
    if volume_name:
        vol = db.get_volume_by_name(volume_name)
        if not vol:
            return HttpResponse("No volume %s exists." % volume_name)
        if (vol.volume_id not in user.volumes_r) and (vol.volume_id not in user.volumes_rw):
            return HttpResponse("Must have read rights to volume %s to create AG for it." % volume_name)
        kwargs['volume_ids'] = [vol.volume_id]

    try:
        new_ag = db.create_acquisition_gateway(user, **kwargs)
    except Exception as E:
        return HttpResponse("AG creation error: %s" % E)

    return HttpResponse("AG succesfully created: " + str(new_ag))

@csrf_exempt
@authenticate
def urldelete(request, g_name, g_password):
    '''
    For debugging purposes only, allows creation of AG via pure URL
    '''
    session = request.session
    username = session['login_email']

    attrs = {"AcquisitionGateway.ms_username ==":g_name}
    ags = db.list_acquisition_gateways(attrs, limit=1)
    if ags:
        ag = ags[0]
    else:
        return HttpResponse("AG %s does not exist." % g_name)
    if not AG.authenticate(ag, g_password):
        return HttpResponse("Incorrect AG password.")
    db.delete_acquisition_gateway(g_name)
    return HttpResponse("Gateway succesfully deleted.")<|MERGE_RESOLUTION|>--- conflicted
+++ resolved
@@ -90,11 +90,7 @@
     # Create formatted data based on vols for the formset, if not passed in state.
     if not ag_initial_data:
         for v in vols:
-<<<<<<< HEAD
-            initial_data.append({'volume_id':v.volume_id,
-=======
             ag_initial_data.append({'volume_name':v.name,
->>>>>>> dec341cb
                                  'remove':False})
     session['ag_initial_data'] = ag_initial_data
 
@@ -240,17 +236,10 @@
     # up the code when it doesn't reach update() in this view and allowing for
     # errors that would break in GAE if the decorator was applied to the entire view.
     @transactional(xg=True)
-<<<<<<< HEAD
-    def update(v_id, gname, vfields, gfields):
-        db.update_volume(v_id, **vfields)
-        db.update_acquisition_gateway(g_name, **gfields)
-        session.pop('initial_data')
-=======
     def update(v_id, g_id, vfields, gfields):
         db.update_volume(v_id, **vfields)
         db.update_acquisition_gateway(g_id, **gfields)
         session.pop('ag_initial_data')
->>>>>>> dec341cb
 
     session = request.session
     username = session['login_email']
@@ -258,17 +247,12 @@
 
     form = gatewayforms.GatewayAddVolume(request.POST)
     if form.is_valid():
-<<<<<<< HEAD
-        volume = db.get_volume_by_name( form.cleaned_data['volume_name'] )
-        if not volume:
-=======
         attrs = {"Volume.name ==":form.cleaned_data['volume_name'].strip().replace(" ", "_")}
         vols = db.list_volumes(attrs, limit=1)
         if vols:
             volume = vols[0]
             logging.info(volume)
         else:
->>>>>>> dec341cb
             session['message'] = "The volume %s doesn't exist." % form.cleaned_data['volume_name']
             return redirect('django_ag.views.viewgateway', g_id)
 
@@ -297,11 +281,7 @@
         # Update and redirect    
         try:
             gfields={'volume_ids':new_vids}
-<<<<<<< HEAD
-            update(volume.volume_id, g_name, vfields, gfields)
-=======
             update(volume.volume_id, g_id, vfields, gfields)
->>>>>>> dec341cb
         except Exception as e:
             logging.error("Unable to update acquisition gateway %s or volume %s. Exception %s" % (gateway.ms_username, form.cleaned_data['volume_name'], e))
             session['message'] = "Unable to update gateway."
@@ -327,22 +307,11 @@
     # errors that would break in GAE if the decorator was applied to the entire view.
     # It updates multiple volumes at once
     @transactional(xg=True)
-<<<<<<< HEAD
-    def multi_update(v_ids, gname, vfields, gfields):
-
-        for v_id, vfield in zip(v_ids, vfields):
-            db.update_volume(v_id, **vfield)
-        db.update_acquisition_gateway(g_name, **gfields)
-        session.pop('initial_data')
-=======
     def multi_update(v_ids, g_id, vfields, gfields):
-
         for v_id, vfield in zip(v_ids, vfields):
             db.update_volume(v_id, **vfield)
         db.update_acquisition_gateway(g_id, **gfields)
         session.pop('ag_initial_data')
->>>>>>> dec341cb
-
 
     session = request.session
     username = session['login_email']
@@ -361,13 +330,9 @@
     for i, f in initial_and_forms:
 
         if f.cleaned_data['remove']:
-<<<<<<< HEAD
-            vol = db.get_volume_by_name(i['volume_name'])
-=======
             attrs = {"Volume.name ==":i['volume_name']}
             vols = db.list_volumes(attrs, limit=1)
             vol = vols[0]
->>>>>>> dec341cb
 
             # update each volume's new AG list
             new_ags = vol.ag_ids[:]
@@ -385,11 +350,7 @@
     new_vids = list(old_vids - set(volume_ids_to_be_removed))
     gfields = {'volume_ids':new_vids}
     try:
-<<<<<<< HEAD
-        multi_update(volume_ids_to_be_removed, g_name, new_ags_set, gfields)
-=======
         multi_update(volume_ids_to_be_removed, g_id, new_ags_set, gfields)
->>>>>>> dec341cb
     except Exception as e:
         logging.error("Unable to update acquisition gateway %s. Exception %s" % (g_id, e))
         session['message'] = "Unable to update gateway."
