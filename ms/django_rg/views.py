'''
We're going to assume you need to be logged in already and have a valid session
for this to work.
'''
import logging
import json

from django.http import HttpResponse, HttpResponseRedirect
from django.shortcuts import redirect

from django.template import Context, loader, RequestContext
from django.views.decorators.csrf import csrf_exempt, csrf_protect
from django.forms.formsets import formset_factory

from django_lib.auth import authenticate
from django_lib.decorators import precheck
from django_lib import gatewayforms
from django_lib import forms as libforms

from storage.storagetypes import transactional
import storage.storage as db

from MS.volume import Volume
from MS.user import SyndicateUser as User
from MS.gateway import ReplicaGateway as RG

PRECHECK_REDIRECT = 'django_rg.views.viewgateway'

@authenticate
def viewgateway(request, g_name=""):
    session = request.session
    username = session['login_email']
    message = session.pop('message', "")
    logging.info("JSDKFJDLFJDLSFJSDLK")
    logging.info(message)

    try:
        g = db.read_replica_gateway(g_name)
        if not g:
            raise Exception("No gateway exists.")
    except Exception as e:
        logging.error("Error reading gateway %s : Exception: %s" % (g_name, e))
        message = "No replica gateway by the name of %s exists." % g_name
        t = loader.get_template("gateway_templates/viewgateway_failure.html")
        c = Context({'message':message, 'username':username})
        return HttpResponse(t.render(c))

    location_form = gatewayforms.ModifyGatewayLocation(initial={'host':g.host,
                                                                'port':g.port})
    add_form = gatewayforms.GatewayAddVolume()

    json_form = gatewayforms.ModifyGatewayConfig()

    owners = []
    vols = []
    initial_data = []
    for v_id in g.volume_ids:
        attrs = {'Volume.volume_id ==': v_id}
        vol = db.get_volume(attrs)
        if not vol:
            logging.error("Volume ID in gateways volume_ids does not map to volume. Gateway: %s" % g_name)
        vols.append(vol)
        attrs = {"SyndicateUser.owner_id ==": vol.volume_id}
        owners.append(db.get_user(attrs))
    for v in vols:
        logging.info(v)
        initial_data.append({'volume_name':v.name,
                             'remove':False})

    vol_owners = zip(vols, owners)
    logging.info("length of vol_owners" + str(len(vol_owners)))
    VolumeFormSet = formset_factory(gatewayforms.GatewayRemoveVolume, extra=0)
    if initial_data:
        formset = VolumeFormSet(initial=initial_data)
        logging.info("length of formset is " + str(len(formset.forms)))
    else:
        formset = []
    session['initial_data'] = initial_data
    password_form = libforms.Password()
    change_password_form = libforms.ChangePassword()

    t = loader.get_template("gateway_templates/viewreplicagateway.html")
    c = RequestContext(request, {'username':username,
                        'gateway':g,
                        'message':message,
                        'vol_owners':vol_owners,
                        'location_form':location_form,
                        'add_form':add_form,
                        'json_form':json_form,
                        'remove_forms':formset,
                        'password_form':password_form,
                        'change_password_form':change_password_form})
    return HttpResponse(t.render(c))

@authenticate
@precheck("RG", PRECHECK_REDIRECT)
def changeprivacy(request, g_name):
    session = request.session
    username = session['login_email']

    g = db.read_replica_gateway(g_name)
    if g.private:
        fields = {'private':False}
    else:
        fields = {'private':True}
    try:
        db.update_replica_gateway(g_name, **fields)
        session['new_change'] = "We've changed your gateways's privacy setting."
        session['next_url'] = '/syn/RG/viewgateway/' + g_name
        session['next_message'] = "Click here to go back to your gateway."
        return HttpResponseRedirect('/syn/thanks')
    except Exception as e:
        session['message'] = "Unable to update gateway."
        logging.info(message)
        logging.info(e)
        return redirect('django_rg.views.viewgateway', g_name)

@authenticate
@precheck("RG", PRECHECK_REDIRECT)
def changejson(request, g_name):
    session = request.session
    username = session['login_email']

    form = gatewayforms.ModifyGatewayConfig(request.POST)
    if form.is_valid():
        logging.info(request.FILES)
        if 'json_config' not in request.FILES:
            session['message'] = "No uploaded file."
            return redirect('django_rg.views.viewgateway', g_name)
        if request.FILES['json_config'].multiple_chunks():
            session['message'] = "Uploaded file too large; please make smaller than 2.5M"
            return redirect('django_rg.views.viewgateway', g_name)
        config = request.FILES['json_config'].read()
        fields = {}
        try:
            fields['json_config'] = json.loads(config)
        except Exception as e:
            logging.info("Possible JSON load error: %s" % e)
            try:
                fields['json_config'] = json.loads("\"" + config + "\"")
            except Exception as e:
                logging.error("Definite JSON load error %s" % e)
                session['message'] = "Error parsing given JSON text."
                return redirect('django_rg.views.viewgateway', g_name)
        db.update_replica_gateway(g_name, **fields)
        session['new_change'] = "We've changed your gateways's JSON configuration."
        session['next_url'] = '/syn/RG/viewgateway/' + g_name
        session['next_message'] = "Click here to go back to your gateway."
        return HttpResponseRedirect('/syn/thanks')
    else:
        session['message'] = "Invalid form. Did you upload a file?"
        return redirect('django_rg.views.viewgateway', g_name)

# Doesn't use precheck() because doesn't use Password() form, just ChangePassword() form.
@authenticate
def changepassword(request, g_name):
    session = request.session
    username = session['login_email']

    if request.method != "POST":
        return HttpResponseRedirect('/syn/RG/viewgateway' + g_name)

    try:
        g = db.read_replica_gateway(g_name)
        if not g:
            raise Exception("No gateway exists.")
    except Exception as e:
        logging.error("Error reading gateway %s : Exception: %s" % (g_name, e))
        message = "No replica gateway by the name of %s exists." % g_name
        t = loader.get_template("gateway_templates/viewgateway_failure.html")
        c = Context({'message':message, 'username':username})
        return HttpResponse(t.render(c))

    form = libforms.ChangePassword(request.POST)
    if not form.is_valid():
        session['message'] = "You must fill out all password fields."
        return redirect('django_rg.views.viewgateway', g_name)
    else:
        # Check password hash
        if not RG.authenticate(g, form.cleaned_data['oldpassword']):
            session['message'] = "Incorrect password."
            return redirect('django_rg.views.viewgateway', g_name)
        elif form.cleaned_data['newpassword_1'] != form.cleaned_data['newpassword_2']:
            session['message'] = "Your new passwords did not match each other."
            return redirect('django_rg.views.viewgateway', g_name)
        # Ok to change password
        else:
            new_hash = RG.generate_password_hash(form.cleaned_data['newpassword_1'])
            fields = {'ms_password_hash':new_hash}
            try:
                db.update_replica_gateway(g_name, **fields)
            except Exception as e:
                logging.error("Unable to update replica gateway %s. Exception %s" % (g_name, e))
                session['message'] = "Unable to update gateway."
                return redirect('django_rg.views.viewgateway', g_name)

            session['new_change'] = "We've changed your gateways's password."
            session['next_url'] = '/syn/RG/viewgateway/' + g_name
            session['next_message'] = "Click here to go back to your volume."
            return HttpResponseRedirect('/syn/thanks')

@authenticate
@precheck("RG", PRECHECK_REDIRECT)
def addvolume(request, g_name):
    session = request.session
    username = session['login_email']

    @transactional(xg=True)
    def update(vname, gname, vfields, gfields):
        db.update_volume(vname, **vfields)
        db.update_replica_gateway(g_name, **gfields)

    form = gatewayforms.GatewayAddVolume(request.POST)
    if form.is_valid():
        volume = db.read_volume(form.cleaned_data['volume_name'])
        if not volume:
            session['message'] = "The volume %s doesn't exist." % form.cleaned_data['volume_name']
            return redirect('django_rg.views.viewgateway', g_name)

        gateway = db.read_replica_gateway(g_name)

        # prepare volume state
        if volume.rg_ids:
            new_rgs = volume.rg_ids[:]
            new_rgs.append(gateway.rg_id)
        else:
            new_rgs = [gateway.rg_id]
        vfields = {'rg_ids':new_rgs}

        # prepate RG state
        old_vids = gateway.volume_ids
        new_vid = volume.volume_id
        if new_vid in old_vids:
            session['message'] = "That volume is already attached to this gateway!"
            return redirect('django_rg.views.viewgateway', g_name)
        if old_vids:
            old_vids.append(new_vid)
            new_vids = old_vids
        else:
            new_vids = [new_vid]
        try:
            gfields={'volume_ids':new_vids}
            update(form.cleaned_data['volume_name'], g_name, vfields, gfields)
        except Exception as e:
            logging.error("Unable to update replica gateway %s or volume %s. Exception %s" % (g_name, form.cleaned_data['volume_name'], e))
            session['message'] = "Unable to update."
            return redirect('django_rg.views.viewgateway', g_name)
        session['new_change'] = "We've updated your RG's volumes."
        session['next_url'] = '/syn/RG/viewgateway/' + g_name
        session['next_message'] = "Click here to go back to your gateway."
        return HttpResponseRedirect('/syn/thanks')
    else:
        session['message'] = "Invalid entries for adding volumes."
        return redirect('django_rg.views.viewgateway', g_name)

@authenticate
@precheck("RG", PRECHECK_REDIRECT)
def removevolumes(request, g_name):
    session = request.session
    username = session['login_email']

    VolumeFormSet = formset_factory(gatewayforms.GatewayRemoveVolume, extra=0)
    formset = VolumeFormSet(request.POST)
    formset.is_valid()

    volume_ids_to_be_removed = []

    initial_and_forms = zip(session['initial_data'], formset.forms)
    for i, f in initial_and_forms:
        if f.cleaned_data['remove']:

            vol = db.read_volume(i['volume_name'])

            # update volume state
            new_rgs = vol.rg_ids[:]
            new_rgs.remove(db.read_replica_gateway(g_name).rg_id)
            fields = {'rg_ids':new_rgs}
            db.update_volume(i['volume_name'], **fields)

            # Add to list of volumes to be removed.
            volume_ids_to_be_removed.append(db.read_volume(i['volume_name']).volume_id)
    if not volume_ids_to_be_removed:
        session['message'] = "You must select at least one volume to remove."
        return redirect('django_rg.views.viewgateway', g_name)
    old_vids = set(db.read_replica_gateway(g_name).volume_ids)
    new_vids = list(old_vids - set(volume_ids_to_be_removed))
    fields = {'volume_ids':new_vids}
    try:
        db.update_replica_gateway(g_name, **fields)
    except Exception as e:
        logging.error("Unable to update replica gateway %s. Exception %s" % (g_name, e))
        session['message'] = "Unable to update gateway."
        return redirect('django_rg.views.viewgateway', g_name)
    session['new_change'] = "We've updated your RG's volumes."
    session['next_url'] = '/syn/RG/viewgateway/' + g_name
    session['next_message'] = "Click here to go back to your gateway."
    return HttpResponseRedirect('/syn/thanks')


@authenticate
@precheck("RG", PRECHECK_REDIRECT)
def changelocation(request, g_name):
    session = request.session
    username = session['login_email']

    form = gatewayforms.ModifyGatewayLocation(request.POST)
    if form.is_valid():
        new_host = form.cleaned_data['host']
        new_port = form.cleaned_data['port']
        fields = {'host':new_host, 'port':new_port}
        try:
            db.update_replica_gateway(g_name, **fields)
        except Exception as e:
            logging.error("Unable to update RG: %s. Error was %s." % (g_name, e))
            session['message'] = "Error. Unable to change replica gateway."
            return redirect('django_rg.views.viewgateway', g_name)
        session['new_change'] = "We've updated your RG."
        session['next_url'] = '/syn/RG/viewgateway/' + g_name
        session['next_message'] = "Click here to go back to your gateway."
        return HttpResponseRedirect('/syn/thanks')
    else:
        session['message'] = "Invalid form entries for gateway location."
        return redirect('django_rg.views.viewgateway', g_name)

@authenticate
def allgateways(request):
    session = request.session
    username = session['login_email']

    try:
        qry = db.list_replica_gateways()
    except:
        qry = []
    gateways = []
    for g in qry:
        gateways.append(g)
    vols = []
    g_owners = []
    for g in gateways:
        volset = []
        for v in g.volume_ids:
<<<<<<< HEAD
            #logging.info(v)
            attrs = {"Volume.volume_id ==": v}
            volset.append(db.get_volume(attrs))
            #logging.info(volset)
=======
            attrs = {"Volume.volume_id":"== " + str(v)}
            volset.append(db.get_volume(**attrs))
>>>>>>> 2ea6e7b2
        vols.append(volset)
        attrs = {"SyndicateUser.owner_id ==":g.owner_id}
        g_owners.append(db.get_user(attrs))
    gateway_vols_owners = zip(gateways, vols, g_owners)
    t = loader.get_template('gateway_templates/allreplicagateways.html')
    c = RequestContext(request, {'username':username, 'gateway_vols_owners':gateway_vols_owners})
    return HttpResponse(t.render(c))

'''
@authenticate
def mygateways(request):
    session = request.session
    username = session['login_email']

    # should change this
    try:
        qry = RG.query(RG.owner_id == user.owner_id)
    except:
        qry = []
    gateways = []
    logging.info(qry)
    for g in qry:
        gateways.append(g)
    vols = []
    logging.info(gateways)
    for g in gateways:
        attrs = {"Volume.volume_id":"== " + str(g.volume_id)}
        volumequery = db.list_volumes(**attrs) # should be one
        for v in volumequery:
            vols.append(v)
            logging.info(v)
    gateway_vols = zip(gateways, vols)
    t = loader.get_template('gateway_templates/myreplicagateways.html')
    c = RequestContext(request, {'username':username, 'gateway_vols':gateway_vols})
    return HttpResponse(t.render(c))
'''

@csrf_exempt
@authenticate
def create(request):

    session = request.session
    username = session['login_email']

    def give_create_form(username, session):
        message = session.pop('message' "")
        form = gatewayforms.CreateRG()
        t = loader.get_template('gateway_templates/create_replica_gateway.html')
        c = RequestContext(request, {'username':username,'form':form, 'message':message})
        return HttpResponse(t.render(c))

    if request.POST:
        # Validate input forms
        form = gatewayforms.CreateRG(request.POST, request.FILES)
        if form.is_valid():
            kwargs = {}
            
            # Try and load JSON config file/data, if present
            if "json_config" in request.FILES:
                if request.FILES['json_config'].multiple_chunks():
                    session['message'] = "Uploaded file too large; please make smaller than 2.5M"
                    return give_create_form(username, session)
                config = request.FILES['json_config'].read()
                try:
                    kwargs['json_config'] = json.loads(config)
                except Exception as e:
                    logging.info("Possible JSON load error: %s" % e)
                    try:
                        kwargs['json_config'] = json.loads("\"" + config + "\"")
                    except Exception as e:
                        logging.error("Definite JSON load error %s" % e)
                        session['message'] = "Error parsing given JSON text."
                        return give_create_form(username, session)
            elif "json_config_text" in form.cleaned_data:
                try:
                    kwargs['json_config'] = json.loads(form.cleaned_data['json_config_text'])
                except Exception as e:
                    logging.info("Possible JSON load error: %s" % e)
                    try:
                        kwargs['json_config'] = json.loads("\"" + str(form.cleaned_data['json_config_text']) + "\"")
                    except Exception as e:
                        logging.error("Definite JSON load error %s" % e)
                        session['message'] = "Error parsing given JSON text."
                        return give_create_form(username, session)     


            try:
                kwargs['ms_username'] = form.cleaned_data['g_name']
                kwargs['port'] = form.cleaned_data['port']
                kwargs['host'] = form.cleaned_data['host']
                kwargs['ms_password'] = form.cleaned_data['g_password']
                kwargs['private'] = form.cleaned_data['private']
                new_RG = db.create_replica_gateway(user, **kwargs)
            except Exception as E:
                session['message'] = "RG creation error: %s" % E
                return give_create_form(username, session)

            session['new_change'] = "Your new gateway is ready."
            session['next_url'] = '/syn/RG/allgateways'
            session['next_message'] = "Click here to see all replica gateways."
            return HttpResponseRedirect('/syn/thanks/')
        else:
            # Prep returned form values (so they don't have to re-enter stuff)
            if 'g_name' in form.errors:
                oldname = ""
            else:
                oldname = request.POST['g_name']
            if 'host' in form.errors:
                oldhost = ""
            else:
                oldhost = request.POST['host']
            if 'port' in form.errors:
                oldport = ""
            else:
                oldport = request.POST['port']
            oldjson = request.POST['json_config_text']

            # Prep error message
            message = "Invalid form entry: "

            for k, v in form.errors.items():
                message = message + "\"" + k + "\"" + " -> " 
                for m in v:
                    message = message + m + " "

            # Give then the form again
            form = gatewayforms.CreateRG(initial={'g_name': oldname,
                                       'host': oldhost,
                                       'port': oldport,
                                       'json_config_text':oldjson,
                                       })
            t = loader.get_template('gateway_templates/create_replica_gateway.html')
            c = RequestContext(request, {'username':username,'form':form, 'message':message})
            return HttpResponse(t.render(c))

    else:
        # Not a POST, give them blank form
        return give_create_form(username, session)

@csrf_exempt
@authenticate
def delete(request, g_name):

    def give_delete_form(username, g_name, session):
        form = gatewayforms.DeleteGateway()
        t = loader.get_template('gateway_templates/delete_replica_gateway.html')
        c = RequestContext(request, {'username':username, 'g_name':g_name, 'form':form, 'message':session.pop('message', "")})
        return HttpResponse(t.render(c))

    session = request.session
    username = session['login_email']

    rg = db.read_replica_gateway(g_name)
    if not rg:
        t = loader.get_template('gateway_templates/delete_replica_gateway_failure.html')
        c = RequestContext(request, {'username':username, 'g_name':g_name})
        return HttpResponse(t.render(c))

    '''
    if rg.owner_id != user.owner_id:
                t = loader.get_template('gateway_templates/delete_replica_gateway_failure.html')
                c = RequestContext(request, {'username':username, 'g_name':g_name})
                return HttpResponse(t.render(c))
    '''

    if request.POST:
        # Validate input forms
        form = gatewayforms.DeleteGateway(request.POST)
        if form.is_valid():
            if not RG.authenticate(rg, form.cleaned_data['g_password']):
                session['message'] = "Incorrect Replica Gateway password"
                return give_delete_form(username, g_name, session)
            if not form.cleaned_data['confirm_delete']:
                session['message'] = "You must tick the delete confirmation box."
                return give_delete_form(username, g_name, session)
            
            db.delete_replica_gateway(g_name)
            session['new_change'] = "Your gateway has been deleted."
            session['next_url'] = '/syn/RG/allgateways'
            session['next_message'] = "Click here to see all replica gateways."
            return HttpResponseRedirect('/syn/thanks/')

        # invalid forms
        else:  
            # Prep error message
            session['message'] = "Invalid form entry: "

            for k, v in form.errors.items():
                session['message'] = session['message'] + "\"" + k + "\"" + " -> " 
                for m in v:
                    session['message'] = session['message'] + m + " "

            return give_delete_form(username, g_name, session)
    else:
        # Not a POST, give them blank form
        return give_delete_form(username, g_name, session)

@csrf_exempt
@authenticate
def urlcreate(request, g_name, g_password, host, port, private=False, volume_name="",):
    session = request.session
    username = session['login_email']

    kwargs = {}

    kwargs['port'] = int(port)
    kwargs['host'] = host
    kwargs['ms_username'] = g_name
    kwargs['ms_password'] = g_password
    kwargs['private'] = private
    if volume_name:
        vol = db.read_volume(volume_name)        
        if not vol:
            return HttpResponse("No volume %s exists." % volume_name)
        if (vol.volume_id not in user.volumes_r) and (vol.volume_id not in user.volumes_rw):
            return HttpResponse("Must have read rights to volume %s to create RG for it." % volume_name)
        kwargs['volume_ids'] = list(vol.volume_id)

    try:
        new_rg = db.create_replica_gateway(user, vol, **kwargs)
    except Exception as E:
        return HttpResponse("RG creation error: %s" % E)

    return HttpResponse("RG succesfully created: " + str(new_rg))

@csrf_exempt
@authenticate
def urldelete(request, g_name, g_password):
    session = request.session
    username = session['login_email']

    rg = db.read_replica_gateway(g_name)
    if not rg:
        return HttpResponse("RG %s does not exist." % g_name)
    #if rg.owner_id != user.owner_id:
        #return HttpResponse("You must own this RG to delete it.")
    if not rg.authenticate(rg, g_password):
        return HttpResponse("Incorrect RG password.")
    db.delete_replica_gateway(g_name)
    return HttpResponse("Gateway succesfully deleted.")<|MERGE_RESOLUTION|>--- conflicted
+++ resolved
@@ -339,15 +339,8 @@
     for g in gateways:
         volset = []
         for v in g.volume_ids:
-<<<<<<< HEAD
-            #logging.info(v)
             attrs = {"Volume.volume_id ==": v}
             volset.append(db.get_volume(attrs))
-            #logging.info(volset)
-=======
-            attrs = {"Volume.volume_id":"== " + str(v)}
-            volset.append(db.get_volume(**attrs))
->>>>>>> 2ea6e7b2
         vols.append(volset)
         attrs = {"SyndicateUser.owner_id ==":g.owner_id}
         g_owners.append(db.get_user(attrs))
