#!/usr/bin/python

"""
   Copyright 2013 The Trustees of Princeton University
   All Rights Reserved
"""


import storage
import storage.storagetypes as storagetypes

import os
import base64
from Crypto.Hash import SHA256

import protobufs.ms_pb2 as ms_pb2

import types
import errno
import time
import datetime
import random
import string


class VolumeIDCounter( storagetypes.Object ):
   value = storagetypes.Integer()

   required_attrs = [
      "value"
   ]

   @classmethod
   def make_key_name( cls, **attrs ):
      return "VolumeIDCounter"

   

class Volume( storagetypes.Object ):

   HTTP_VOLUME_SECRET = "Syndicate-VolumeSecret"
   
   name = storagetypes.String()
   blocksize = storagetypes.Integer( indexed=False ) # Stored in kilobytes!!
   active = storagetypes.Boolean()
   description = storagetypes.Text()
   owner_id = storagetypes.Integer()
   volume_id = storagetypes.Integer()
<<<<<<< HEAD
   version = storagetypes.Integer( indexed=False )                 # version of this Volume's metadata
   UG_version = storagetypes.Integer( indexed=False )              # version of the UG listing in this Volume
   RG_version = storagetypes.Integer( indexed=False )              # version of the RG listing in this Volume
   private = storagetypes.Boolean( indexed=False )
   session_timeout = storagetypes.Integer( default=-1, indexed=False )  # how long a gateway session on this Volume lasts
=======
   replica_gateway_urls = storagetypes.String( repeated=True )     # multiple replica servers allowed
   version = storagetypes.Integer( indexed=False )                 # version of this metadata
   private = storagetypes.Boolean()
   ag_ids = storagetypes.Integer( repeated=True ) #AG's publishing data to this volume
   rg_ids = storagetypes.Integer( repeated=True ) #RG's replicating data for this volume.


>>>>>>> 68213ad2

   num_shards = storagetypes.Integer(default=20, indexed=False)    # number of shards per entry in this volume

   
   required_attrs = [
      "name",
      "blocksize",
      "owner_id",
<<<<<<< HEAD
=======
      "volume_secret_salt",
      "volume_secret_salted_hash",
      "ag_ids",
      "rg_ids"
>>>>>>> 68213ad2
   ]

   key_attrs = [
      "name"
   ]

   validators = {
      "name": (lambda cls, value: len( value.translate(dict((ord(char), None) for char in "abcdefghijklmnopqrstuvwxyzABCDEFGHIJKLMNOPQRSTUVWXYZ0123456789_-.")) ) == 0 )
   }

   default_values = {
      "ag_ids": (lambda cls, attrs: []),
      "rg_ids": (lambda cls, attrs: []),
      "blocksize": (lambda cls, attrs: 61440), # 60 KB
      "version": (lambda cls, attrs: 1)
   }

      
   def protobuf( self, volume_metadata, caller_UG, **kwargs ):
      """
      Convert to a protobuf (ms_volume_metadata).
      """

      volume_metadata.cred = ms_pb2.ms_volume_gateway_cred()
      caller_UG.protobuf_cred( volume_metadata.cred )
      
      volume_metadata.owner_id = kwargs.get( 'owner_id', self.owner_id )
      volume_metadata.blocksize = kwargs.get( 'blocksize', self.blocksize )
      volume_metadata.name = kwargs.get( 'name', self.name )
      volume_metadata.description = kwargs.get( 'description', self.description )
      volume_metadata.volume_id = kwargs.get( 'volume_id', self.volume_id )
      volume_metadata.volume_version = kwargs.get('volume_version', self.version )
      volume_metadata.UG_version = kwargs.get('UG_version', self.UG_version )
      volume_metadata.RG_version = kwargs.get('RG_version', self.RG_version )
      volume_metadata.session_timeout = kwargs.get( 'session_timeout', self.session_timeout )
      
      return


   def authenticate_UG( self, UG ):
      if not self.private:
         return True
         
      if UG.volume_id != self.volume_id:
         return False

      return True
      

   @classmethod
   def Create( cls, user, **kwargs ):
      """
      Given volume data, store it.  Return the volume key.

      kwargs:
         name: str
         blocksize: int
         description: str
      """

      kwargs['owner_id'] = user.owner_id
      Volume.fill_defaults( kwargs )

      # Validate
      missing = Volume.find_missing_attrs( kwargs )
      if len(missing) != 0:
         raise Exception( "Missing attributes: %s" % (", ".join( missing )))

      kwargs['name'] = unicode(kwargs['name']).strip().replace(" ","_")
      invalid = Volume.validate_fields( kwargs )
      if len(invalid) != 0:
         raise Exception( "Invalid values for fields: %s" % (", ".join( invalid )) )



      name = kwargs.get( "name" )
      blocksize = kwargs.get( "blocksize" )
      description = kwargs.get( "description" )
      if "private" in kwargs:
         if type(kwargs['private']) is bool:
            private = kwargs['private']
         else:
            raise Exception( "Private must be a boolean value")
      else:
         private = False

      volume_key = storagetypes.make_key( Volume, Volume.make_key_name( name=name ) )
      volume = volume_key.get()
      if volume != None and volume.volume_id > 0:
         # volume already exists
         raise Exception( "Volume '%s' already exists" % name )

      else:
         # volume does not exist
         vid_counter = VolumeIDCounter.get_or_insert( VolumeIDCounter.make_key_name(), value=0 )
         
         vid_counter.value += 1

         vid_future = vid_counter.put_async()


         # new volume
         volume = Volume( name=name,
                        key=volume_key,
                        blocksize=blocksize,
                        description=description,
                        owner_id=user.owner_id,
                        volume_id=vid_counter.value,
                        active=kwargs.get('active',False),
                        version=1,
                        UG_version=1,
                        RG_version=1,
                        private=private
                        )

         vol_future = volume.put_async()

         storagetypes.wait_futures( [vid_future, vol_future] )

         return volume.key

   @classmethod
   def Read( cls, name ):
      """
      Given a volume ID (name), get the volume entity. Returns None on miss.
      """
      name = unicode(name).strip().replace(" ","_")
      volume_key_name = Volume.make_key_name( name=name )
      volume_key = storagetypes.make_key( Volume, volume_key_name )

      volume = storagetypes.memcache.get( volume_key_name )
      if volume == None:
         volume = volume_key.get( use_memcache=False )
         if not volume:
            return None
         else:
            storagetypes.memcache.set( volume_key_name, volume )

      return volume


   @classmethod
   def __update_shard_count( cls, volume_key, num_shards ):
      """
      update the shard count of the volume.
      """
      volume = volume_key.get()
      if volume.num_shards < num_shards:
         volume.num_shards = num_shards
         volume.put()

      return volume.num_shards


   @classmethod
   def update_shard_count( cls, volume_name, num_shards, **txn_args ):
      """
      Update the shard count of the volume, but in a transaction.
      """
      volume_name = unicode(volume_name).replace(" ","_")
      volume_key = storagetypes.make_key( Volume, Volume.make_key_name( name=volume_name ) )
      
      num_shards = storagetypes.transaction( lambda: __volume_update_shard_count( volume_key, num_shards ), **txn_args )
      
      return num_shards

   # Changed volume_id to name in parameters - John
   @classmethod
   def Update( cls, name, **fields ):
      '''
      Update volume identified by name with fields specified as a dictionary.
      '''
      name = unicode(name).replace(" ","_")
      volume = Volume.Read(name)
      volume_key_name = Volume.make_key_name( name=name )
      storagetypes.memcache.delete(volume_key_name)

      for key, value in fields.iteritems():
         setattr(volume, key, value)
      oldversion = volume.version
      setattr(volume, 'version', oldversion+1)
      vol_future = volume.put_async()
      storagetypes.wait_futures([vol_future])
      return volume.key
         

   @classmethod
   def Delete( cls, name ):
      '''
      Delete volume from datastore.
      '''
      name = unicode(name).replace(" ","_")
      volume_key = storagetypes.make_key( Volume, Volume.make_key_name( name=volume_name ) )
      return volume_key.delete()

      
   @classmethod
   def ListAll( cls, **attrs ):
      '''
      Attributes must be in dictionary, using format "Volume.PROPERTY: [operator] [value]"
      Returns a query, to iterate over the listing
      '''
      qry = Volume.query()
      cls.ListAll_buildQuery( qry, **attrs )

      return qry<|MERGE_RESOLUTION|>--- conflicted
+++ resolved
@@ -46,21 +46,14 @@
    description = storagetypes.Text()
    owner_id = storagetypes.Integer()
    volume_id = storagetypes.Integer()
-<<<<<<< HEAD
    version = storagetypes.Integer( indexed=False )                 # version of this Volume's metadata
    UG_version = storagetypes.Integer( indexed=False )              # version of the UG listing in this Volume
    RG_version = storagetypes.Integer( indexed=False )              # version of the RG listing in this Volume
    private = storagetypes.Boolean( indexed=False )
    session_timeout = storagetypes.Integer( default=-1, indexed=False )  # how long a gateway session on this Volume lasts
-=======
-   replica_gateway_urls = storagetypes.String( repeated=True )     # multiple replica servers allowed
-   version = storagetypes.Integer( indexed=False )                 # version of this metadata
-   private = storagetypes.Boolean()
    ag_ids = storagetypes.Integer( repeated=True ) #AG's publishing data to this volume
    rg_ids = storagetypes.Integer( repeated=True ) #RG's replicating data for this volume.
 
-
->>>>>>> 68213ad2
 
    num_shards = storagetypes.Integer(default=20, indexed=False)    # number of shards per entry in this volume
 
@@ -69,13 +62,6 @@
       "name",
       "blocksize",
       "owner_id",
-<<<<<<< HEAD
-=======
-      "volume_secret_salt",
-      "volume_secret_salted_hash",
-      "ag_ids",
-      "rg_ids"
->>>>>>> 68213ad2
    ]
 
    key_attrs = [
