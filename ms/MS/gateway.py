#!/usr/bin/python

"""
   Copyright 2013 The Trustees of Princeton University
   All Rights Reserved
"""

import storage.storagetypes as storagetypes

from Crypto.Hash import SHA256

import os
import base64
import uuid

import protobufs.ms_pb2 as ms_pb2

import types
import errno
import time
import datetime
import random


USERNAME_LENGTH = 256
PASSWORD_LENGTH = 256

class AG_IDCounter( storagetypes.Object ):
   value = storagetypes.Integer()

   required_attrs = [
      "value"
   ]

   @classmethod
   def make_key_name( cls, **attrs ):
      return "AG_IDCounter"

class RG_IDCounter( storagetypes.Object ):
   value = storagetypes.Integer()

   required_attrs = [
      "value"
   ]

   @classmethod
   def make_key_name( cls, **attrs ):
      return "RG_IDCounter"


class Gateway( storagetypes.Object ):

   # owner ID of all files created by this gateway
   owner_id = storagetypes.Integer()
   host = storagetypes.Text()
   port = storagetypes.Integer()
   ms_username = storagetypes.String()
   ms_password_hash = storagetypes.String()

   required_attrs = [
      "owner_id",
      "host",
      "port",
      "ms_username",
      "ms_password"
   ]

   validators = {
      "ms_password_hash": (lambda cls, value: len( unicode(value).translate(dict((ord(char), None) for char in "0123456789abcdef")) ) == 0)
   }

   key_attrs = [
      "ms_username"
   ]

   def authenticate( self, password ):
      """
      Authenticate this Gateway
      """
      h = SHA256.new()
      h.update( password )
      pw_hash = h.hexdigest()

      return pw_hash == self.ms_password_hash

   @classmethod
   def generate_password_hash( cls, pw ):

      h = SHA256.new()
      h.update( pw )

      pw_hash = h.hexdigest()

      return unicode(pw_hash)
   

class UserGateway( Gateway ):

   read_write = storagetypes.Boolean()
   volume_id = storagetypes.Integer()           # which volume are we attached to?


   required_attrs = Gateway.required_attrs + [
      "volume_id",
      "read_write"
   ]

   default_values = {
      "read_write": (lambda cls, attrs: False), # Default is only read
      "port": (lambda cls, attrs:80)
   }

   
   def get_credential_entry(self):
      """
      Generate a serialized user record
      """
      return "%s:%s:%s" % (self.owner_id, self.ms_username, self.ms_password_hash)
      

   @classmethod
   def generate_credentials( cls ):
      """
      Generate (username, password, SHA256(password)) for this gateway
      """
      password = os.urandom( PASSWORD_LENGTH )

      username = base64.encodestring( uuid.uuid4().urn )
      pw_hash = Gateway.generate_password_hash( password )
      
      return (username, password, pw_hash)
      
   def new_credentials( self ):
      """
      Generate new credentials for this UG and save them.
      Return the (username, password) combo
      """
      username, password, pw_hash = UserGateway.generate_credentials()

      self.ms_username = username
      self.ms_password_hash = pw_hash
      self.put()

      return (username, password)
      

   def protobuf_cred( self, cred_pb ):
      """
      Populate an ms_volume_gateway_cred structure
      """
      cred_pb.owner_id = self.owner_id
      cred_pb.username = self.ms_username
      cred_pb.password_hash = self.ms_password_hash

   @classmethod
   def cache_listing_key( cls, **kwargs ):
      assert 'volume_id' in kwargs, "Required attributes: volume_id"
      return "UGs: volume=%s" % kwargs['volume_id']


   @classmethod
   def Create( cls, user, volume, **kwargs ):
      """
      Given a user and volume, create a user gateway.
      Extra kwargs:
         ms_username          str
         ms_password          str
         ms_password_hash     str
         read_write           bool
      """

      kwargs['volume_id'] = volume.volume_id
      kwargs['owner_id'] = user.owner_id

      UserGateway.fill_defaults( kwargs )

      if kwargs.get("ms_password") != None:
         kwargs[ "ms_password_hash" ] = Gateway.generate_password_hash( kwargs.get("ms_password") )

      if kwargs.get("ms_username") == None or kwargs.get("ms_password_hash") == None:
         # generate new credentials
         username, password, password_hash = UserGateway.generate_credentials()
         kwargs["ms_username"] = username
         kwargs["ms_password"] = password
         kwargs["ms_password_hash"] = password_hash

      missing = UserGateway.find_missing_attrs( kwargs )
      if len(missing) != 0:
         raise Exception( "Missing attributes: %s" % (", ".join( missing )))

      invalid = UserGateway.validate_fields( kwargs )
      if len(invalid) != 0:
         raise Exception( "Invalid values for fields: %s" % (", ".join( invalid )) )

      kwargs['ms_username'] = unicode(kwargs['ms_username']).strip().replace(" ","_")
      # TODO: transaction -jcnelson
      ug_key_name = UserGateway.make_key_name( ms_username=kwargs["ms_username"] )
      ug_key = storagetypes.make_key( UserGateway, ug_key_name)
      ug = ug_key.get()

      # if this is not new, then we're in error
      if ug != None and ug.ms_username != None and len( ug.ms_username ) > 0:
         raise Exception( "User Gateway '%s' already exists!" % kwargs["ms_username"] )

      else:
         if 'ms_password' in kwargs:
            del kwargs['ms_password']
         ug = UserGateway( key=ug_key, **kwargs )

         # clear cached UG listings
         storagetypes.memcache.delete( UserGateway.cache_listing_key( volume_id=volume.volume_id ) )
         return ug.put()


   @classmethod
   def Read( cls, ms_username ):
      """
      Given a UG username, find the UG record
      """
      ms_username = unicode(ms_username).strip().replace(" ","_")
      ug_key_name = UserGateway.make_key_name( ms_username=ms_username )

      ug = storagetypes.memcache.get( ug_key_name )
      if ug == None:
         ug_key = storagetypes.make_key( UserGateway, UserGateway.make_key_name( ms_username=ms_username ) )
         ug = ug_key.get( use_memcache=False )
         storagetypes.memcache.set( ug_key_name, ug )

      return ug

   @classmethod
   def Update( cls, ms_username, **fields ):
      '''
      Update UG identified by ms_username with fields specified as a dictionary.
      '''
      gateway = UserGateway.Read(ms_username)
      gateway_key_name = UserGateway.make_key_name( ms_username=ms_username )
      storagetypes.memcache.delete(gateway_key_name)

      for key, value in fields.iteritems():
         try:
            setattr(gateway, key, value)
         except:
            raise Exception("UserGatewayUpdate: Unable to set attribute: %s, %s." % (key, value))
      UG_future = gateway.put_async()
      storagetypes.wait_futures([UG_future])
      return gateway.key
      
   @classmethod
   def Delete( cls, ms_username ):
      """
      Given a UG username, delete it
      """
      ug_key_name = UserGateway.make_key_name( ms_username=ms_username )

      ug_key = storagetypes.make_key( UserGateway, ug_key_name )

      ug_key.delete()
      
      storagetypes.memcache.delete(ug_key_name)

      return True
      

   @classmethod
   def ListAll_ByVolume( cls, volume_id ):
      """
      Given a volume id, find all UserGateway records bound to it.  Cache the results
      """
      #cache_key = UserGateway.cache_listing_key( volume_id=volume_id )

      #results = storagetypes.memcache.get( cache_key )
      results = None
      if results == None:
         qry = UserGateway.query( UserGateway.volume_id == volume_id )
         results_qry = qry.fetch(None, batch_size=1000 )

         results = []
         for rr in results_qry:
            results.append( rr )

         #storagetypes.memcache.add( cache_key, results )

      return results

   @classmethod
   def ListAll( cls, **attrs ):
      '''
      Attributes must be in dictionary, using format "UserGateway.PROPERTY: [operator] [value]"

      '''
      qry = UserGateway.query()
      cls.ListAll_buildQuery( qry, **attrs )

      return qry

   
class AcquisitionGateway( Gateway ):

   # This is temporary; we should know what is really needed.   
   json_config = storagetypes.Json()
   volume_ids = storagetypes.Integer(repeated=True)           # which volumes are we attached to?
   ag_id = storagetypes.Integer()

   required_attrs = Gateway.required_attrs + [
      "json_config"
   ]

   default_values = {
      "json_config": (lambda cls, attrs: {}) # Default is only read
   }

   def get_credential_entry(self):
      """
      Generate a serialized user record
      """
      return "AG:%s:%s" % (self.ms_username, self.ms_password_hash)

   def protobuf_cred( self, cred_pb ):
      """
      Populate an ms_volume_gateway_cred structure
      """
      cred_pb.username = self.ms_username
      cred_pb.password_hash = self.ms_password_hash

   @classmethod
   def generate_credentials( cls ):
      """
      Generate (password, SHA256(password)) for this gateway
      """
      password = os.urandom( PASSWORD_LENGTH )
      pw_hash = Gateway.generate_password_hash( password )
      
      return ( password, pw_hash)  


   @classmethod
   def cache_listing_key( cls, **kwargs ):
      assert 'volume_id' in kwargs, "Required attributes: volume_id"
      return "AGs: volume=%s" % kwargs['volume_id']

   @classmethod
   def Create( cls, user, **kwargs ):
      """
      Given a volume, create an AcquisitionGateway gateway.
      Extra kwargs:
         ms_password          str
         ms_password_hash     str
         json_config          JSON (dict)
      """

      kwargs['owner_id'] = user.owner_id

      AcquisitionGateway.fill_defaults( kwargs )

      if kwargs.get("ms_password") != None:
         kwargs[ "ms_password_hash" ] = Gateway.generate_password_hash( kwargs.get("ms_password") )

      if kwargs.get("ms_password_hash") == None:
         # generate new credentials
         password, password_hash = AcquisitionGateway.generate_credentials()
         kwargs["ms_password"] = password
         kwargs["ms_password_hash"] = password_hash


      missing = AcquisitionGateway.find_missing_attrs( kwargs )
      if len(missing) != 0:
         raise Exception( "Missing attributes: %s" % (", ".join( missing )))

      invalid = AcquisitionGateway.validate_fields( kwargs )
      if len(invalid) != 0:
         raise Exception( "Invalid values for fields: %s" % (", ".join( invalid )) )

      # TODO: transaction -jcnelson
      kwargs['ms_username'] = unicode(kwargs['ms_username']).strip().replace(" ","_")
      ag_key_name = AcquisitionGateway.make_key_name( ms_username=kwargs["ms_username"] ) 
      ag_key = storagetypes.make_key( AcquisitionGateway, ag_key_name )
      ag = ag_key.get()

      # if this is not new, then we're in error
      if ag != None and ag.ms_username != None and len( ag.ms_username ) > 0:
         raise Exception( "Acquisition Gateway '%s' already exists!" % kwargs["ms_username"] )

      else:
         # gateway does not exist
         gid_counter = AG_IDCounter.get_or_insert( AG_IDCounter.make_key_name(), value=0 )
         
         gid_counter.value += 1

         gid_future = gid_counter.put_async()

         kwargs['ag_id'] = gid_counter.value

         if 'ms_password' in kwargs:
            del kwargs['ms_password']
         ag = AcquisitionGateway( key=ag_key, **kwargs )

         # clear cached UG listings
         storagetypes.memcache.delete(ag_key_name)

         return ag.put()


   @classmethod
   def Read( cls, ms_username ):
      """
      Given a AG username, find the AG record
      """
      ms_username = unicode(ms_username).strip().replace(" ","_")
      ag_key_name = AcquisitionGateway.make_key_name( ms_username=ms_username )

      ag = storagetypes.memcache.get( ag_key_name )
      if ag == None:
         ag_key = storagetypes.make_key( AcquisitionGateway, AcquisitionGateway.make_key_name( ms_username=ms_username ) )
         ag = ag_key.get( use_memcache=False )
         storagetypes.memcache.set( ag_key_name, ag )

      return ag

<<<<<<< HEAD
=======
   @classmethod
   def Update( cls, ms_username, **fields ):
      '''
      Update AG identified by ms_username with fields specified as a dictionary.
      '''
      gateway = AcquisitionGateway.Read(ms_username)
      gateway_key_name = AcquisitionGateway.make_key_name( ms_username=ms_username )
      storagetypes.memcache.delete(gateway_key_name)

      for key, value in fields.iteritems():
         try:
            setattr(gateway, key, value)
         except:
            raise Exception("AcquisitionGatewayUpdate: Unable to set attribute: %s, %s." % (key, value))
      AG_future = gateway.put_async()
      storagetypes.wait_futures([AG_future])
      return gateway.key
>>>>>>> 68213ad2

   @classmethod
   def ListAll( cls, attrs ):
      '''
      Attributes must be in dictionary, using format "AcquisitionGateway.PROPERTY: [operator] [value]"
      eg {'AcquisitionGateway.volume_id': '== 5', ...} Yet to be THOROUGHLY tested/debugged.

      '''
      qry = AcquisitionGateway.query()
      cls.ListAll_buildQuery( qry, **attrs )

      return qry

   @classmethod
   def ListAll_ByVolume( cls, volume_id ):
      """
      Given a volume id, find all AcquisitionGateway records bound to it.  Cache the results
      """
      #cache_key = AcquisitionGateway.cache_listing_key( volume_id=volume_id )

      #results = storagetypes.memcache.get( cache_key )
      results = None
      if results == None:
         qry = AcquisitionGateway.query( AcquisitionGateway.volume_ids == volume_id )
         results_qry = qry.fetch(None, batch_size=1000 )

         results = []
         for rr in results_qry:
            results.append( rr )

         #storagetypes.memcache.add( cache_key, results )

      return results

      
   @classmethod
   def Delete( cls, ms_username ):
      """
      Given a AG username, delete it
      """
      ag_key_name = AcquisitionGateway.make_key_name( ms_username=ms_username )

      ag_key = storagetypes.make_key( AcquisitionGateway, ag_key_name )

      ag_key.delete()
      
      storagetypes.memcache.delete(ag_key_name)

      return True
      

class ReplicaGateway( Gateway ):

   # This is temporary; we should know what is really needed.
   json_config = storagetypes.Json()
   private = storagetypes.Boolean()
   volume_ids = storagetypes.Integer(repeated=True)           # which volume(s) are we attached to?
   rg_id = storagetypes.Integer()

   required_attrs = Gateway.required_attrs + [
      "json_config"
   ]

   default_values = {
      "json_config": (lambda cls, attrs: {}), # Default is only read
      "private": (lambda cls, attrs: False) # Default is public
   }

   def get_credential_entry(self):
      """
      Generate a serialized user record
      """
      return "RG:%s:%s" % (self.ms_username, self.ms_password_hash)

   def protobuf_cred( self, cred_pb ):
      """
      Populate an ms_volume_gateway_cred structure
      """
      cred_pb.username = self.ms_username
      cred_pb.password_hash = self.ms_password_hash
   

   @classmethod
   def generate_credentials( cls ):
      """
      Generate (password, SHA256(password)) for this gateway
      """
      password = os.urandom( PASSWORD_LENGTH )
      pw_hash = Gateway.generate_password_hash( password )
      
      return ( password, pw_hash)  

   @classmethod
   def cache_listing_key( cls, **kwargs ):
      assert 'volume_id' in kwargs, "Required attributes: volume_id"
      return "RGs: volume=%s" % kwargs['volume_id']

   @classmethod
   def Create( cls, user, **kwargs ):
      """
      Given a volume, create an Replica gateway.
      Extra kwargs:
         ms_password          str
         ms_password_hash     str
         json_config          JSON (dict)
         private              bool
      """

      kwargs['owner_id'] = user.owner_id

      ReplicaGateway.fill_defaults( kwargs )

      if kwargs.get("ms_password") != None:
         kwargs[ "ms_password_hash" ] = Gateway.generate_password_hash( kwargs.get("ms_password") )

      if kwargs.get("ms_password_hash") == None:
         # generate new credentials
         password, password_hash = ReplicaGateway.generate_credentials()
         kwargs["ms_password"] = password
         kwargs["ms_password_hash"] = password_hash


      missing = ReplicaGateway.find_missing_attrs( kwargs )
      if len(missing) != 0:
         raise Exception( "Missing attributes: %s" % (", ".join( missing )))

      invalid = ReplicaGateway.validate_fields( kwargs )
      if len(invalid) != 0:
         raise Exception( "Invalid values for fields: %s" % (", ".join( invalid )) )

      # TODO: transaction -jcnelson
      kwargs['ms_username'] = unicode(kwargs['ms_username']).strip().replace(" ","_")      
      rg_key_name = ReplicaGateway.make_key_name( ms_username=kwargs["ms_username"] ) 
      rg_key = storagetypes.make_key( ReplicaGateway, rg_key_name )
      rg = rg_key.get()

      # if this is not new, then we're in error
      if rg != None and rg.ms_username != None and len( rg.ms_username ) > 0:
         raise Exception( "Replica Gateway '%s' already exists!" % kwargs["ms_username"] )

      else:

         # gateway does not exist
         gid_counter = RG_IDCounter.get_or_insert( RG_IDCounter.make_key_name(), value=0 )
         
         gid_counter.value += 1

         gid_future = gid_counter.put_async()

         kwargs['rg_id'] = gid_counter.value

         if 'ms_password' in kwargs:
            del kwargs['ms_password']
         rg = ReplicaGateway( key=rg_key, **kwargs )

         # clear cached UG listings
         storagetypes.memcache.delete(rg_key_name)

         return rg.put()


   @classmethod
   def Read( cls, ms_username ):
      """
      Given a RG username, find the RG record
      """
      ms_username = unicode(ms_username).strip().replace(" ","_")
      rg_key_name = ReplicaGateway.make_key_name( ms_username=ms_username )

      rg = storagetypes.memcache.get( rg_key_name )
      if rg == None:
         rg_key = storagetypes.make_key( ReplicaGateway, ReplicaGateway.make_key_name( ms_username=ms_username ) )
         rg = rg_key.get( use_memcache=False )
         storagetypes.memcache.set( rg_key_name, rg )

      return rg


   @classmethod
   def Update( cls, ms_username, **fields ):
      '''
      Update RG identified by ms_username with fields specified as a dictionary.
      '''
      import logging
      logging.info(ms_username)
      logging.info(fields)
      gateway = ReplicaGateway.Read(ms_username)
      gateway_key_name = ReplicaGateway.make_key_name( ms_username=ms_username )
      storagetypes.memcache.delete(gateway_key_name)

      for key, value in fields.iteritems():
         try:
            setattr(gateway, key, value)
         except Exception as e:
            logging.info(e)
            raise Exception("ReplicaGatewayUpdate: Unable to set attribute: %s, %s." % (key, value))
      RG_future = gateway.put_async()
      storagetypes.wait_futures([RG_future])
      return gateway.key

      
   @classmethod
   def Delete( cls, ms_username ):
      """
      Given a RG username, delete it
      """
      rg_key_name = ReplicaGateway.make_key_name( ms_username=ms_username )

      rg_key = storagetypes.make_key( ReplicaGateway, rg_key_name )

      rg_key.delete()
      
      storagetypes.memcache.delete(rg_key_name)

      return True
   
<<<<<<< HEAD

=======
   @classmethod
   def ListAll_ByVolume( cls, volume_id ):
      """
      Given a volume id, find all ReplicaGateway records bound to it.  Cache the results
      """
      #cache_key = ReplicaGateway.cache_listing_key( volume_id=volume_id )

      #results = storagetypes.memcache.get( cache_key )
      results = None 
      if results == None:
         qry = ReplicaGateway.query( ReplicaGateway.volume_ids == volume_id )
         results_qry = qry.fetch(None, batch_size=1000 )

         results = []
         for rr in results_qry:
            results.append( rr )

         #storagetypes.memcache.add( cache_key, results )

      return results


>>>>>>> 68213ad2
   @classmethod
   def ListAll( cls, attrs ):
      '''
      Attributes must be in dictionary, using format "ReplicaGateway.PROPERTY: [operator] [value]"
      '''
<<<<<<< HEAD

      qry = ReplicaGateway.query()
      cls.ListAll_buildQuery( qry, **attrs )

      return qry
=======
      query_clause = ""
      for key, value in attrs.iteritems():
         if query_clause: 
            query_clause+=","
         query_clause += (key + value)
      if query_clause:
         exec ("result = ReplicaGateway.query(%s)" % query_clause)
         return result
      else:
         return ReplicaGateway.query()
>>>>>>> 68213ad2
<|MERGE_RESOLUTION|>--- conflicted
+++ resolved
@@ -417,8 +417,6 @@
 
       return ag
 
-<<<<<<< HEAD
-=======
    @classmethod
    def Update( cls, ms_username, **fields ):
       '''
@@ -436,7 +434,6 @@
       AG_future = gateway.put_async()
       storagetypes.wait_futures([AG_future])
       return gateway.key
->>>>>>> 68213ad2
 
    @classmethod
    def ListAll( cls, attrs ):
@@ -653,9 +650,6 @@
 
       return True
    
-<<<<<<< HEAD
-
-=======
    @classmethod
    def ListAll_ByVolume( cls, volume_id ):
       """
@@ -678,27 +672,13 @@
       return results
 
 
->>>>>>> 68213ad2
    @classmethod
    def ListAll( cls, attrs ):
       '''
       Attributes must be in dictionary, using format "ReplicaGateway.PROPERTY: [operator] [value]"
       '''
-<<<<<<< HEAD
 
       qry = ReplicaGateway.query()
       cls.ListAll_buildQuery( qry, **attrs )
 
       return qry
-=======
-      query_clause = ""
-      for key, value in attrs.iteritems():
-         if query_clause: 
-            query_clause+=","
-         query_clause += (key + value)
-      if query_clause:
-         exec ("result = ReplicaGateway.query(%s)" % query_clause)
-         return result
-      else:
-         return ReplicaGateway.query()
->>>>>>> 68213ad2
