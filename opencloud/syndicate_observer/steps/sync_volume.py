--- conflicted
+++ resolved
@@ -66,46 +66,27 @@
 
             # volume owner must exist as a Syndicate user...
             try:
-                new_user = syndicatelib.ensure_user_exists_and_has_credentials( user_email )
+                rc, new_user = syndicatelib.ensure_user_exists_and_has_credentials( user_email, observer_secret )
             except Exception, e:
                 traceback.print_exc()
                 logger.error("Failed to ensure user '%s' exists" % user_email )
                 return False
 
-<<<<<<< HEAD
-            # if we created a new user, then save its credentials 
-            if new_user is not None:
-                try:
-                    rc = syndicatelib.save_syndicate_principal( user_email, observer_secret, new_user['signing_public_key'], new_user['signing_private_key'] )
-                    assert rc == True, "Failed to save SyndicatePrincipal"
-                except Exception, e:
-                    traceback.print_exc()
-                    logger.error("Failed to save private key for principal %s" % (user_email))
-                    return False
-
             print "\n\nuser for %s: %s\n\n" % (user_email, new_user)
 
             # volume must exist 
-=======
             
             # create or update the Volume
->>>>>>> 00173d8b
             try:
                 new_volume = syndicatelib.ensure_volume_exists( user_email, volume, user=new_user )
-                syndicatelib.ensure_volume_exists( user_email, volume, user=new_user )
             except Exception, e:
                 traceback.print_exc()
                 logger.error("Failed to ensure volume '%s' exists" % volume.name )
                 return False
 
-<<<<<<< HEAD
             print "\n\nvolume for %s: %s\n\n" % (volume.name, new_volume)
             
-            # did we create the Volume?  If so, set up its slice
-=======
-            
             # did we create the Volume?
->>>>>>> 00173d8b
             if new_volume is not None:
                 # we're good
                 pass 
